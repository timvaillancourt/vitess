--- conflicted
+++ resolved
@@ -42,12 +42,6 @@
 endif
 
 
-<<<<<<< HEAD
-# This is where Go will install binaries in response to `go build`.
-export VTROOTBIN=${VTROOT}/bin
-
-=======
->>>>>>> f4c0d535
 # We now have CGO code in the build which throws warnings with newer gcc builds.
 # See: https://github.com/mattn/go-sqlite3/issues/803
 # Work around by dropping optimization level from default -O2.
@@ -60,13 +54,7 @@
 	echo $$(date): Building source tree
 endif
 	bash ./build.env
-<<<<<<< HEAD
-	go build -trimpath $(EXTRA_BUILD_FLAGS) $(VT_GO_PARALLEL) \
-		-ldflags "$(shell tools/build_version_flags.sh)"  \
-		-o ${VTROOTBIN} ./go/...
-=======
 	CGO_ENABLED=0 go install -trimpath $(EXTRA_BUILD_FLAGS) $(VT_GO_PARALLEL) -ldflags "$(shell tools/build_version_flags.sh)" ./go/...
->>>>>>> f4c0d535
 
 # build the vitess binaries statically
 build:
@@ -75,18 +63,7 @@
 endif
 	bash ./build.env
 	# build all the binaries by default with CGO disabled.
-<<<<<<< HEAD
-	# Binaries will be placed in ${VTROOTBIN}.
-	CGO_ENABLED=0 go build \
-		    -buildvcs=false \
-		    -trimpath $(EXTRA_BUILD_FLAGS) $(VT_GO_PARALLEL) \
-		    -ldflags "$(shell tools/build_version_flags.sh)" \
-		    -o ${VTROOTBIN} ./go/...
-
-	CGO_ENABLED=1 go install -trimpath $(EXTRA_BUILD_FLAGS) $(VT_GO_PARALLEL) -ldflags "$(shell tools/build_version_flags.sh)" ./go/cmd/vtorc/...
-=======
 	CGO_ENABLED=0 go install -trimpath $(EXTRA_BUILD_FLAGS) $(VT_GO_PARALLEL) -ldflags "$(shell tools/build_version_flags.sh)" ./go/...
->>>>>>> f4c0d535
 
 # cross-build can be used to cross-compile Vitess client binaries
 # Outside of select client binaries (namely vtctlclient & vtexplain), cross-compiled Vitess Binaries are not recommended for production deployments
@@ -104,11 +81,6 @@
 	if [ ! -x "${HOME}/go/bin/${GOOS}_${GOARCH}/vttablet" ]; then \
 		echo "Missing vttablet at: ${HOME}/go/bin/${GOOS}_${GOARCH}/vttablet" && exit; \
 	fi
-<<<<<<< HEAD
-
-	# Cross-compiling w/ cgo isn't trivial and we don't need vtorc, so we can skip building it
-=======
->>>>>>> f4c0d535
 
 debug:
 ifndef NOBANNER
