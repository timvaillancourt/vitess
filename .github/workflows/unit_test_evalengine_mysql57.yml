# DO NOT MODIFY: THIS FILE IS GENERATED USING "make generate_ci_workflows"

name: Unit Test (evalengine_mysql57)
on:
  push:
    branches:
      - "main"
      - "release-[0-9]+.[0-9]"
    tags: '**'
  pull_request:
    branches: '**'
concurrency:
  group: format('{0}-{1}', ${{ github.ref }}, 'Unit Test (evalengine_mysql57)')
  cancel-in-progress: true

permissions: read-all

env:
  LAUNCHABLE_ORGANIZATION: "vitess"
  LAUNCHABLE_WORKSPACE: "vitess-app"
  GITHUB_PR_HEAD_SHA: "${{ github.event.pull_request.head.sha }}"

jobs:
  test:
    name: Unit Test (evalengine_mysql57)
    runs-on: ubuntu-24.04

    steps:
    - name: Skip CI
      run: |
        if [[ "${{contains( github.event.pull_request.labels.*.name, 'Skip CI')}}" == "true" ]]; then
          echo "skipping CI due to the 'Skip CI' label"
          exit 1
        fi

    - name: Check out code
      uses: actions/checkout@11bd71901bbe5b1630ceea73d27597364c9af683 # v4.2.2
      with:
        persist-credentials: 'false'

    - name: Check for changes in relevant files
      uses: dorny/paths-filter@ebc4d7e9ebcb0b1eb21480bb8f43113e996ac77a # v3.0.1
      id: changes
      with:
        token: ''
        filters: |
          unit_tests:
            - 'test/config.json'
            - 'go/**'
            - 'test.go'
            - 'Makefile'
            - 'build.env'
            - 'go.sum'
            - 'go.mod'
            - 'proto/*.proto'
            - 'tools/**'
            - 'config/**'
            - 'bootstrap.sh'
            - '.github/workflows/unit_test_evalengine_mysql57.yml'

    - name: Set up Go
      if: steps.changes.outputs.unit_tests == 'true'
      uses: actions/setup-go@d35c59abb061a4a6fb18e82ac0862c26744d6ab5 # v5.5.0
      with:
        go-version-file: go.mod

    - name: Set up python
      if: steps.changes.outputs.unit_tests == 'true'
      uses: actions/setup-python@39cd14951b08e74b54015e9e001cdefcf80e669f # v5.1.1

    - name: Tune the OS
      if: steps.changes.outputs.unit_tests == 'true'
      uses: ./.github/actions/tune-os

    - name: Setup MySQL
      if: steps.changes.outputs.unit_tests == 'true'
      uses: ./.github/actions/setup-mysql
      with:
        flavor: mysql-5.7
        
    - name: Get dependencies
      if: steps.changes.outputs.unit_tests == 'true'
      run: |
        export DEBIAN_FRONTEND="noninteractive"
        sudo apt-get install -y make unzip g++ curl git wget ant openjdk-11-jdk

        mkdir -p dist bin
<<<<<<< HEAD
        curl -s -L -o etcd-v3.5.25-linux-amd64.tar.gz https://github.com/coreos/etcd/releases/download/v3.5.25/etcd-v3.5.25-linux-amd64.tar.gz
        sha256sum etcd-v3.5.25-linux-amd64.tar.gz | grep -q 168af82b59772e1811a9af7b358d42f5c6df44e0d9767afb006ecf12c4bbd607
        tar -C dist -zxf etcd-v3.5.25-linux-amd64.tar.gz
        mv dist/etcd-*/{etcd,etcdctl} bin/
=======
        curl --max-time 10 --retry 3 --retry-max-time 45 -s -L https://github.com/coreos/etcd/releases/download/v3.5.25/etcd-v3.5.25-linux-amd64.tar.gz | tar -zxC dist
        mv dist/etcd-v3.5.25-linux-amd64/{etcd,etcdctl} bin/
>>>>>>> 6d0de188

        go mod download
        go install golang.org/x/tools/cmd/goimports@034e59c473362f8f2be47694d98fd3f12a1ad497 # v0.39.0

        # install JUnit report formatter
        go install github.com/vitessio/go-junit-report@99fa7f0daf16db969f54a49139a14471e633e6e8 # HEAD

    - name: Run make tools
      if: steps.changes.outputs.unit_tests == 'true'
      run: |
        make tools

    - name: Setup launchable dependencies
      if: github.event_name == 'pull_request' && github.event.pull_request.draft == 'false' && steps.changes.outputs.unit_tests == 'true' && github.base_ref == 'main'
      run: |
        # Get Launchable CLI installed. If you can, make it a part of the builder image to speed things up
        pip3 install --user launchable~=1.0 > /dev/null

        # verify that launchable setup is all correct.
        launchable verify || true

        # Tell Launchable about the build you are producing and testing
        launchable record build --name "$GITHUB_RUN_ID" --no-commit-collection --source .

    - name: Run test
      if: steps.changes.outputs.unit_tests == 'true'
      timeout-minutes: 30
      run: |
        set -exo pipefail
        # We set the VTDATAROOT to the /tmp folder to reduce the file path of mysql.sock file
        # which musn't be more than 107 characters long.
        export VTDATAROOT="/tmp/"

        export NOVTADMINBUILD=1
        export VT_GO_PARALLEL_VALUE=$(nproc)
        export VTEVALENGINETEST="1"
        # We sometimes need to alter the behavior based on the platform we're
        # testing, e.g. MySQL 5.7 vs 8.0.
        export CI_DB_PLATFORM="mysql57"

        make unit_test | tee -a output.txt | go-junit-report -set-exit-code > report.xml

    - name: Record test results in launchable if PR is not a draft
      if: github.event_name == 'pull_request' && github.event.pull_request.draft == 'false' && steps.changes.outputs.unit_tests == 'true' && github.base_ref == 'main' && !cancelled()
      run: |
        # send recorded tests to launchable
        launchable record tests --build "$GITHUB_RUN_ID" go-test . || true

    - name: Print test output
      if: steps.changes.outputs.unit_tests == 'true' && !cancelled()
      run: |
        # print test output
        cat output.txt

    - name: Test Summary
      if: steps.changes.outputs.unit_tests == 'true' && !cancelled()
      uses: test-summary/action@31493c76ec9e7aa675f1585d3ed6f1da69269a86 # v2.4
      with:
        paths: "report.xml"
        show: "fail"<|MERGE_RESOLUTION|>--- conflicted
+++ resolved
@@ -78,6 +78,19 @@
       with:
         flavor: mysql-5.7
         
+    - name: Setup cache for etcd binaries
+      uses: actions/checkout@v4
+      id: etcd-cache
+      with:
+        path: etcd-v3.5.25-linux-amd64.tar.gz
+        key: etcd-v3.5.25-linux-amd64.tar.gz
+
+    - name: Get etcd binaries
+      if: steps.etcd-cache.outputs.cache-hit != 'true'
+      run: |
+        curl --max-time 10 --retry 3 --retry-max-time 45 -s -L -o etcd-v3.5.25-linux-amd64.tar.gz.new https://github.com/coreos/etcd/releases/download/v3.5.25/etcd-v3.5.25-linux-amd64.tar.gz
+        mv -f etcd-v3.5.25-linux-amd64.tar.gz.new etcd-v3.5.25-linux-amd64.tar.gz
+
     - name: Get dependencies
       if: steps.changes.outputs.unit_tests == 'true'
       run: |
@@ -85,15 +98,9 @@
         sudo apt-get install -y make unzip g++ curl git wget ant openjdk-11-jdk
 
         mkdir -p dist bin
-<<<<<<< HEAD
-        curl -s -L -o etcd-v3.5.25-linux-amd64.tar.gz https://github.com/coreos/etcd/releases/download/v3.5.25/etcd-v3.5.25-linux-amd64.tar.gz
         sha256sum etcd-v3.5.25-linux-amd64.tar.gz | grep -q 168af82b59772e1811a9af7b358d42f5c6df44e0d9767afb006ecf12c4bbd607
         tar -C dist -zxf etcd-v3.5.25-linux-amd64.tar.gz
         mv dist/etcd-*/{etcd,etcdctl} bin/
-=======
-        curl --max-time 10 --retry 3 --retry-max-time 45 -s -L https://github.com/coreos/etcd/releases/download/v3.5.25/etcd-v3.5.25-linux-amd64.tar.gz | tar -zxC dist
-        mv dist/etcd-v3.5.25-linux-amd64/{etcd,etcdctl} bin/
->>>>>>> 6d0de188
 
         go mod download
         go install golang.org/x/tools/cmd/goimports@034e59c473362f8f2be47694d98fd3f12a1ad497 # v0.39.0
