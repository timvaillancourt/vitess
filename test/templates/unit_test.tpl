name: {{.Name}}
on:
  push:
    branches:
      - "main"
      - "release-[0-9]+.[0-9]"
    tags: '**'
  pull_request:
    branches: '**'
concurrency:
  group: format('{0}-{1}', ${{"{{"}} github.ref {{"}}"}}, '{{.Name}}')
  cancel-in-progress: true

permissions: read-all

env:
  LAUNCHABLE_ORGANIZATION: "vitess"
  LAUNCHABLE_WORKSPACE: "vitess-app"
  GITHUB_PR_HEAD_SHA: "${{`{{ github.event.pull_request.head.sha }}`}}"
{{if .GoPrivate}}  GOPRIVATE: "{{.GoPrivate}}"{{end}}

jobs:
  test:
    name: {{.Name}}
    runs-on: {{.RunsOn}}

    steps:
    - name: Skip CI
      run: |
        if [[ "{{"${{contains( github.event.pull_request.labels.*.name, 'Skip CI')}}"}}" == "true" ]]; then
          echo "skipping CI due to the 'Skip CI' label"
          exit 1
        fi

    - name: Check out code
      uses: actions/checkout@11bd71901bbe5b1630ceea73d27597364c9af683 # v4.2.2
      with:
        persist-credentials: 'false'

    - name: Check for changes in relevant files
      uses: dorny/paths-filter@ebc4d7e9ebcb0b1eb21480bb8f43113e996ac77a # v3.0.1
      id: changes
      with:
        token: ''
        filters: |
          unit_tests:
            - 'test/config.json'
            - 'go/**'
            - 'test.go'
            - 'Makefile'
            - 'build.env'
            - 'go.sum'
            - 'go.mod'
            - 'proto/*.proto'
            - 'tools/**'
            - 'config/**'
            - 'bootstrap.sh'
            - '.github/workflows/{{.FileName}}'

    - name: Set up Go
      if: steps.changes.outputs.unit_tests == 'true'
      uses: actions/setup-go@d35c59abb061a4a6fb18e82ac0862c26744d6ab5 # v5.5.0
      with:
        go-version-file: go.mod

{{if .GoPrivate}}
    - name: Setup GitHub access token
      if: steps.changes.outputs.unit_tests == 'true'
      run: git config --global url.https://${{`{{ secrets.GH_ACCESS_TOKEN }}`}}@github.com/.insteadOf https://github.com/
{{end}}

    - name: Set up python
      if: steps.changes.outputs.unit_tests == 'true'
      uses: actions/setup-python@39cd14951b08e74b54015e9e001cdefcf80e669f # v5.1.1

    - name: Tune the OS
      if: steps.changes.outputs.unit_tests == 'true'
      uses: ./.github/actions/tune-os

    - name: Setup MySQL
      if: steps.changes.outputs.unit_tests == 'true'
      uses: ./.github/actions/setup-mysql
      with:
        {{ if (eq .Platform "mysql57") -}}
        flavor: mysql-5.7
        {{ end }}
        {{- if (eq .Platform "mysql80") -}}
        flavor: mysql-8.0
        {{ end }}
        {{- if (eq .Platform "mysql84") -}}
        flavor: mysql-8.4
        {{ end }}

    - name: Get dependencies
      if: steps.changes.outputs.unit_tests == 'true'
      run: |
        export DEBIAN_FRONTEND="noninteractive"
        sudo apt-get install -y make unzip g++ curl git wget ant openjdk-11-jdk

        mkdir -p dist bin
<<<<<<< HEAD
        curl -s -L -o {{.Etcd.Filename}} {{.Etcd.URL}}
        sha256sum {{.Etcd.Filename}} | grep -q {{.Etcd.ChecksumSHA256}}
        tar -C dist -zxf {{.Etcd.Filename}}
        mv dist/etcd-*/{etcd,etcdctl} bin/
=======
        curl --max-time 10 --retry 3 --retry-max-time 45 -s -L https://github.com/coreos/etcd/releases/download/v3.5.25/etcd-v3.5.25-linux-amd64.tar.gz | tar -zxC dist
        mv dist/etcd-v3.5.25-linux-amd64/{etcd,etcdctl} bin/
>>>>>>> 6d0de188

        go mod download
        go install golang.org/x/tools/cmd/goimports@{{.Goimports.SHA}} # {{.Goimports.Comment}}

        # install JUnit report formatter
        go install github.com/vitessio/go-junit-report@{{.GoJunitReport.SHA}} # {{.GoJunitReport.Comment}}

    - name: Run make tools
      if: steps.changes.outputs.unit_tests == 'true'
      run: |
        make tools

    - name: Setup launchable dependencies
      if: github.event_name == 'pull_request' && github.event.pull_request.draft == 'false' && steps.changes.outputs.unit_tests == 'true' && github.base_ref == 'main'
      run: |
        # Get Launchable CLI installed. If you can, make it a part of the builder image to speed things up
        pip3 install --user launchable~=1.0 > /dev/null

        # verify that launchable setup is all correct.
        launchable verify || true

        # Tell Launchable about the build you are producing and testing
        launchable record build --name "$GITHUB_RUN_ID" --no-commit-collection --source .

    - name: Run test
      if: steps.changes.outputs.unit_tests == 'true'
      timeout-minutes: 30
      run: |
        set -exo pipefail
        # We set the VTDATAROOT to the /tmp folder to reduce the file path of mysql.sock file
        # which musn't be more than 107 characters long.
        export VTDATAROOT="/tmp/"

        export NOVTADMINBUILD=1
        export VT_GO_PARALLEL_VALUE=$(nproc)
        export VTEVALENGINETEST="{{.Evalengine}}"
        # We sometimes need to alter the behavior based on the platform we're
        # testing, e.g. MySQL 5.7 vs 8.0.
        export CI_DB_PLATFORM="{{.Platform}}"

        make unit_test | tee -a output.txt | go-junit-report -set-exit-code > report.xml

    - name: Record test results in launchable if PR is not a draft
      if: github.event_name == 'pull_request' && github.event.pull_request.draft == 'false' && steps.changes.outputs.unit_tests == 'true' && github.base_ref == 'main' && !cancelled()
      run: |
        # send recorded tests to launchable
        launchable record tests --build "$GITHUB_RUN_ID" go-test . || true

    - name: Print test output
      if: steps.changes.outputs.unit_tests == 'true' && !cancelled()
      run: |
        # print test output
        cat output.txt

    - name: Test Summary
      if: steps.changes.outputs.unit_tests == 'true' && !cancelled()
      uses: test-summary/action@31493c76ec9e7aa675f1585d3ed6f1da69269a86 # v2.4
      with:
        paths: "report.xml"
        show: "fail"<|MERGE_RESOLUTION|>--- conflicted
+++ resolved
@@ -91,6 +91,19 @@
         flavor: mysql-8.4
         {{ end }}
 
+    - name: Setup cache for etcd binaries
+      uses: actions/checkout@v4
+      id: etcd-cache
+      with:
+        path: {{.Etcd.Filename}}
+        key: {{.Etcd.Filename}}
+
+    - name: Get etcd binaries
+      if: steps.etcd-cache.outputs.cache-hit != 'true'
+      run: |
+        curl --max-time 10 --retry 3 --retry-max-time 45 -s -L -o {{.Etcd.Filename}}.new {{.Etcd.URL}}
+        mv -f {{.Etcd.Filename}}.new {{.Etcd.Filename}}
+
     - name: Get dependencies
       if: steps.changes.outputs.unit_tests == 'true'
       run: |
@@ -98,15 +111,9 @@
         sudo apt-get install -y make unzip g++ curl git wget ant openjdk-11-jdk
 
         mkdir -p dist bin
-<<<<<<< HEAD
-        curl -s -L -o {{.Etcd.Filename}} {{.Etcd.URL}}
         sha256sum {{.Etcd.Filename}} | grep -q {{.Etcd.ChecksumSHA256}}
         tar -C dist -zxf {{.Etcd.Filename}}
         mv dist/etcd-*/{etcd,etcdctl} bin/
-=======
-        curl --max-time 10 --retry 3 --retry-max-time 45 -s -L https://github.com/coreos/etcd/releases/download/v3.5.25/etcd-v3.5.25-linux-amd64.tar.gz | tar -zxC dist
-        mv dist/etcd-v3.5.25-linux-amd64/{etcd,etcdctl} bin/
->>>>>>> 6d0de188
 
         go mod download
         go install golang.org/x/tools/cmd/goimports@{{.Goimports.SHA}} # {{.Goimports.Comment}}
