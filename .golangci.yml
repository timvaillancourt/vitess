--- conflicted
+++ resolved
@@ -158,11 +158,8 @@
         path: ^go/stats/statsd/
       - linters:
           - errcheck
-<<<<<<< HEAD
-          - prealloc
-=======
           - nosprintfhostport
->>>>>>> b8a9fa1d
+          - prealloc
           - sqlclosecheck
         path: ^go/test/
       - linters:
