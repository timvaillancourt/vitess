--- conflicted
+++ resolved
@@ -17,13 +17,10 @@
         - [New `in_order_completion_pending_count` field in OnlineDDL outputs](#vttablet-onlineddl-in-order-completion-count)
         - [Tablet Shutdown Tracking and Connection Validation](#vttablet-tablet-shutdown-validation)
     - **[VTOrc](#minor-changes-vtorc)**
+        - [New `--cell` Flag](#vtorc-cell-flag)
+        - [Improved VTOrc Discovery Logging](#vtorc-improved-discovery-logging)
         - [Deprecated VTOrc Metric Removed](#vtorc-deprecated-metric-removed)
-        - [Improved VTOrc Discovery Logging](#vtorc-improved-discovery-logging)
-<<<<<<< HEAD
         - [Deprecation of Snapshot Topology feature](#vtorc-snapshot-topology-deprecation)
-=======
-        - [New `--cell` Flag](#vtorc-cell-flag)
->>>>>>> 1128706f
 
 ## <a id="major-changes"/>Major Changes</a>
 
@@ -97,6 +94,22 @@
 
 ### <a id="minor-changes-vtorc"/>VTOrc</a>
 
+#### <a id="vtorc-cell-flag"/>New `--cell` Flag</a>
+
+VTOrc now supports a `--cell` flag that specifies which Vitess cell the VTOrc process is running in. The flag is optional in v24 but will be required in v25+, similar to VTGate's `--cell` flag.
+
+When provided, VTOrc validates that the cell exists in the topology service on startup. Without the flag, VTOrc logs a warning about the v25+ flag requirement.
+
+This enables future cross-cell problem validation, where VTOrc will be able to ask another cell to validate detected problems before taking recovery actions. The flag is currently validated but not yet used in VTOrc recovery logic.
+
+**Note**: If you're running VTOrc in a multi-cell deployment, start using the `--cell` flag now to prepare for the v25 requirement.
+
+#### <a id="vtorc-improved-discovery-logging"/>Improved VTOrc Discovery Logging</a>
+
+VTOrc's `DiscoverInstance` function now includes the tablet alias in all log messages and uses the correct log level when errors occur. Previously, error messages did not indicate which tablet failed discovery, and errors were logged at INFO level instead of ERROR level.
+
+This improvement makes it easier to identify and debug issues with specific tablets when discovery operations fail.
+
 #### <a id="vtorc-deprecated-metric-removed"/>Deprecated VTOrc Metric Removed</a>
 
 The `DiscoverInstanceTimings` metric has been removed from VTOrc in v24. This metric was deprecated in v23.
@@ -105,13 +118,6 @@
 
 **Impact**: Monitoring dashboards or alerting systems using `DiscoverInstanceTimings` must be updated to use `DiscoveryInstanceTimings`.
 
-#### <a id="vtorc-improved-discovery-logging"/>Improved VTOrc Discovery Logging</a>
-
-VTOrc's `DiscoverInstance` function now includes the tablet alias in all log messages and uses the correct log level when errors occur. Previously, error messages did not indicate which tablet failed discovery, and errors were logged at INFO level instead of ERROR level.
-
-This improvement makes it easier to identify and debug issues with specific tablets when discovery operations fail.
-
-<<<<<<< HEAD
 #### <a id="vtorc-snapshot-topology-deprecation"/>Deprecation of Snapshot Topology feature</a>
 
 VTOrc's Snapshot Topology feature, which is enabled by setting `--snapshot-topology-interval` to a non-zero-value is deprecated as of v24 and the logic is planned for removal in v25.
@@ -121,14 +127,3 @@
 **Migration**: remove the VTOrc flag `--snapshot-topology-interval` before v25.
 
 **Impact**: VTOrc can no longer create snapshots of the topology in it's backend database.
-=======
-#### <a id="vtorc-cell-flag"/>New `--cell` Flag</a>
-
-VTOrc now supports a `--cell` flag that specifies which Vitess cell the VTOrc process is running in. The flag is optional in v24 but will be required in v25+, similar to VTGate's `--cell` flag.
-
-When provided, VTOrc validates that the cell exists in the topology service on startup. Without the flag, VTOrc logs a warning about the v25+ flag requirement.
-
-This enables future cross-cell problem validation, where VTOrc will be able to ask another cell to validate detected problems before taking recovery actions. The flag is currently validated but not yet used in VTOrc recovery logic.
-
-**Note**: If you're running VTOrc in a multi-cell deployment, start using the `--cell` flag now to prepare for the v25 requirement.
->>>>>>> 1128706f
