/*
Copyright 2019 The Vitess Authors.

Licensed under the Apache License, Version 2.0 (the "License");
you may not use this file except in compliance with the License.
You may obtain a copy of the License at

    http://www.apache.org/licenses/LICENSE-2.0

Unless required by applicable law or agreed to in writing, software
distributed under the License is distributed on an "AS IS" BASIS,
WITHOUT WARRANTIES OR CONDITIONS OF ANY KIND, either express or implied.
See the License for the specific language governing permissions and
limitations under the License.
*/

package cluster

import (
	"fmt"
	"os/exec"
	"strings"

	"vitess.io/vitess/go/vt/vterrors"

	"vitess.io/vitess/go/vt/log"
)

// VtctlClientProcess is a generic handle for a running vtctlclient command .
// It can be spawned manually
type VtctlClientProcess struct {
	Name          string
	Binary        string
	Server        string
	TempDirectory string
	ZoneName      string
}

// VtctlClientParams encapsulated params to provide if non-default
type VtctlClientParams struct {
<<<<<<< HEAD
	DDLStrategy    string
	RequestContext string
	SkipPreflight  bool
	UUIDList       string
	CallerId       string
=======
	DDLStrategy      string
	MigrationContext string
	SkipPreflight    bool
	UUIDList         string
>>>>>>> 33a6a1c5
}

// InitShardPrimary executes vtctlclient command to make specified tablet the primary for the shard.
func (vtctlclient *VtctlClientProcess) InitShardPrimary(Keyspace string, Shard string, Cell string, TabletUID int) (err error) {
	output, err := vtctlclient.ExecuteCommandWithOutput(
		"InitShardPrimary",
		"-force", "-wait_replicas_timeout", "31s",
		fmt.Sprintf("%s/%s", Keyspace, Shard),
		fmt.Sprintf("%s-%d", Cell, TabletUID))
	if err != nil {
		log.Errorf("error in InitShardPrimary output %s, err %s", output, err.Error())
	}
	return err
}

// InitializeShard executes vtctlclient command to make specified tablet the primary for the shard.
func (vtctlclient *VtctlClientProcess) InitializeShard(Keyspace string, Shard string, Cell string, TabletUID int) (err error) {
	output, err := vtctlclient.ExecuteCommandWithOutput(
		"PlannedReparentShard",
		"-keyspace_shard", fmt.Sprintf("%s/%s", Keyspace, Shard),
		"-wait_replicas_timeout", "31s",
		"-new_primary", fmt.Sprintf("%s-%d", Cell, TabletUID))
	if err != nil {
		log.Errorf("error in PlannedReparentShard output %s, err %s", output, err.Error())
	}
	return err
}

// ApplySchemaWithOutput applies SQL schema to the keyspace
func (vtctlclient *VtctlClientProcess) ApplySchemaWithOutput(Keyspace string, SQL string, params VtctlClientParams) (result string, err error) {
	args := []string{
		"ApplySchema",
		"-sql", SQL,
	}
	if params.MigrationContext != "" {
		args = append(args, "-migration_context", params.MigrationContext)
	}
	if params.DDLStrategy != "" {
		args = append(args, "-ddl_strategy", params.DDLStrategy)
	}
	if params.UUIDList != "" {
		args = append(args, "-uuid_list", params.UUIDList)
	}
	if params.SkipPreflight {
		args = append(args, "-skip_preflight")
	}

	if params.CallerId != "" {
		args = append(args, "-caller_id", params.CallerId)
	}
	args = append(args, Keyspace)
	return vtctlclient.ExecuteCommandWithOutput(args...)
}

// ApplySchema applies SQL schema to the keyspace
func (vtctlclient *VtctlClientProcess) ApplySchema(Keyspace string, SQL string) error {
	message, err := vtctlclient.ApplySchemaWithOutput(Keyspace, SQL, VtctlClientParams{DDLStrategy: "direct -allow-zero-in-date", SkipPreflight: true})

	return vterrors.Wrap(err, message)
}

// ApplyVSchema applies vitess schema (JSON format) to the keyspace
func (vtctlclient *VtctlClientProcess) ApplyVSchema(Keyspace string, JSON string) (err error) {
	return vtctlclient.ExecuteCommand(
		"ApplyVSchema",
		"-vschema", JSON,
		Keyspace,
	)
}

// ApplyRoutingRules does it
func (vtctlclient *VtctlClientProcess) ApplyRoutingRules(JSON string) (err error) {
	return vtctlclient.ExecuteCommand("ApplyRoutingRules", "-rules", JSON)
}

// OnlineDDLShowRecent responds with recent schema migration list
func (vtctlclient *VtctlClientProcess) OnlineDDLShowRecent(Keyspace string) (result string, err error) {
	return vtctlclient.ExecuteCommandWithOutput(
		"OnlineDDL",
		Keyspace,
		"show",
		"recent",
	)
}

// OnlineDDLCancelMigration cancels a given migration uuid
func (vtctlclient *VtctlClientProcess) OnlineDDLCancelMigration(Keyspace, uuid string) (result string, err error) {
	return vtctlclient.ExecuteCommandWithOutput(
		"OnlineDDL",
		Keyspace,
		"cancel",
		uuid,
	)
}

// OnlineDDLCancelAllMigrations cancels all migrations for a keyspace
func (vtctlclient *VtctlClientProcess) OnlineDDLCancelAllMigrations(Keyspace string) (result string, err error) {
	return vtctlclient.ExecuteCommandWithOutput(
		"OnlineDDL",
		Keyspace,
		"cancel-all",
	)
}

// OnlineDDLRetryMigration retries a given migration uuid
func (vtctlclient *VtctlClientProcess) OnlineDDLRetryMigration(Keyspace, uuid string) (result string, err error) {
	return vtctlclient.ExecuteCommandWithOutput(
		"OnlineDDL",
		Keyspace,
		"retry",
		uuid,
	)
}

// OnlineDDLRevertMigration reverts a given migration uuid
func (vtctlclient *VtctlClientProcess) OnlineDDLRevertMigration(Keyspace, uuid string) (result string, err error) {
	return vtctlclient.ExecuteCommandWithOutput(
		"OnlineDDL",
		Keyspace,
		"revert",
		uuid,
	)
}

// VExec runs a VExec query
func (vtctlclient *VtctlClientProcess) VExec(Keyspace, workflow, query string) (result string, err error) {
	return vtctlclient.ExecuteCommandWithOutput(
		"VExec",
		fmt.Sprintf("%s.%s", Keyspace, workflow),
		query,
	)
}

// ExecuteCommand executes any vtctlclient command
func (vtctlclient *VtctlClientProcess) ExecuteCommand(args ...string) (err error) {
	output, err := vtctlclient.ExecuteCommandWithOutput(args...)
	if output != "" {
		if err != nil {
			log.Errorf("Output:\n%v", output)
		}
	}
	return err
}

// ExecuteCommandWithOutput executes any vtctlclient command and returns output
func (vtctlclient *VtctlClientProcess) ExecuteCommandWithOutput(args ...string) (result string, err error) {
	pArgs := []string{"-server", vtctlclient.Server}
	if *isCoverage {
		pArgs = append(pArgs, "-test.coverprofile="+getCoveragePath("vtctlclient-"+args[0]+".out"), "-test.v")
	}
	pArgs = append(pArgs, args...)
	tmpProcess := exec.Command(
		vtctlclient.Binary,
		pArgs...,
	)
	log.Infof("Executing vtctlclient with command: %v", strings.Join(tmpProcess.Args, " "))
	resultByte, err := tmpProcess.CombinedOutput()
	return filterResultWhenRunsForCoverage(string(resultByte)), err
}

// VtctlClientProcessInstance returns a VtctlProcess handle for vtctlclient process
// configured with the given Config.
func VtctlClientProcessInstance(hostname string, grpcPort int, tmpDirectory string) *VtctlClientProcess {
	vtctlclient := &VtctlClientProcess{
		Name:          "vtctlclient",
		Binary:        "vtctlclient",
		Server:        fmt.Sprintf("%s:%d", hostname, grpcPort),
		TempDirectory: tmpDirectory,
	}
	return vtctlclient
}

// InitTablet initializes a tablet
func (vtctlclient *VtctlClientProcess) InitTablet(tablet *Vttablet, cell string, keyspaceName string, hostname string, shardName string) error {
	tabletType := "replica"
	if tablet.Type == "rdonly" {
		tabletType = "rdonly"
	}
	args := []string{"InitTablet", "-hostname", hostname,
		"-port", fmt.Sprintf("%d", tablet.HTTPPort), "-allow_update", "-parent",
		"-keyspace", keyspaceName,
		"-shard", shardName}
	if tablet.MySQLPort > 0 {
		args = append(args, "-mysql_port", fmt.Sprintf("%d", tablet.MySQLPort))
	}
	if tablet.GrpcPort > 0 {
		args = append(args, "-grpc_port", fmt.Sprintf("%d", tablet.GrpcPort))
	}
	args = append(args, fmt.Sprintf("%s-%010d", cell, tablet.TabletUID), tabletType)
	return vtctlclient.ExecuteCommand(args...)
}<|MERGE_RESOLUTION|>--- conflicted
+++ resolved
@@ -38,18 +38,11 @@
 
 // VtctlClientParams encapsulated params to provide if non-default
 type VtctlClientParams struct {
-<<<<<<< HEAD
-	DDLStrategy    string
-	RequestContext string
-	SkipPreflight  bool
-	UUIDList       string
-	CallerId       string
-=======
 	DDLStrategy      string
 	MigrationContext string
 	SkipPreflight    bool
 	UUIDList         string
->>>>>>> 33a6a1c5
+	CallerId         string
 }
 
 // InitShardPrimary executes vtctlclient command to make specified tablet the primary for the shard.
