--- conflicted
+++ resolved
@@ -45,13 +45,8 @@
 			PlanID: planbuilder.PlanSelect,
 		},
 	}
-<<<<<<< HEAD
-	plan1.AddStats(10, 2*time.Second, 1*time.Second, 2, 0)
+	plan1.AddStats(10, 2*time.Second, 1*time.Second, 0, 2, 0)
 	qe.plans.Set(query1, plan1)
-=======
-	plan1.AddStats(10, 2*time.Second, 1*time.Second, 0, 2, 0)
-	qe.plans.Set("select name from test_table", plan1)
->>>>>>> b3afaa66
 
 	const query2 = "insert into test_table values 1"
 	plan2 := &TabletPlan{
@@ -61,13 +56,8 @@
 			PlanID: planbuilder.PlanDDL,
 		},
 	}
-<<<<<<< HEAD
-	plan2.AddStats(1, 2*time.Millisecond, 1*time.Millisecond, 1, 0)
+	plan2.AddStats(1, 2*time.Millisecond, 1*time.Millisecond, 1, 0, 0)
 	qe.plans.Set(query2, plan2)
-=======
-	plan2.AddStats(1, 2*time.Millisecond, 1*time.Millisecond, 1, 0, 0)
-	qe.plans.Set("insert into test_table values 1", plan2)
->>>>>>> b3afaa66
 
 	const query3 = "show tables"
 	plan3 := &TabletPlan{
@@ -77,13 +67,8 @@
 			PlanID: planbuilder.PlanOtherRead,
 		},
 	}
-<<<<<<< HEAD
-	plan3.AddStats(1, 75*time.Millisecond, 50*time.Millisecond, 1, 0)
+	plan3.AddStats(1, 75*time.Millisecond, 50*time.Millisecond, 0, 1, 0)
 	qe.plans.Set(query3, plan3)
-=======
-	plan3.AddStats(1, 75*time.Millisecond, 50*time.Millisecond, 0, 1, 0)
-	qe.plans.Set("show tables", plan3)
->>>>>>> b3afaa66
 	qe.plans.Set("", (*TabletPlan)(nil))
 
 	hugeInsert := "insert into test_table values 0"
@@ -97,15 +82,7 @@
 			PlanID: planbuilder.PlanOtherRead,
 		},
 	}
-<<<<<<< HEAD
-	plan4.AddStats(1, 1*time.Millisecond, 1*time.Millisecond, 1, 0)
-=======
 	plan4.AddStats(1, 1*time.Millisecond, 1*time.Millisecond, 1, 0, 0)
-	hugeInsert := "insert into test_table values 0"
-	for i := 1; i < 1000; i++ {
-		hugeInsert = hugeInsert + fmt.Sprintf(", %d", i)
-	}
->>>>>>> b3afaa66
 	qe.plans.Set(hugeInsert, plan4)
 	qe.plans.Set("", (*TabletPlan)(nil))
 
