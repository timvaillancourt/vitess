package inst

import (
	"bytes"
	"database/sql"
	"fmt"
	"regexp"
	"strings"
	"testing"
	"time"

	"github.com/patrickmn/go-cache"
	"github.com/stretchr/testify/require"

	"vitess.io/vitess/go/vt/external/golib/sqlutils"
	"vitess.io/vitess/go/vt/log"
	topodatapb "vitess.io/vitess/go/vt/proto/topodata"
	"vitess.io/vitess/go/vt/topo"
	"vitess.io/vitess/go/vt/topo/topoproto"
	"vitess.io/vitess/go/vt/vtorc/config"
	"vitess.io/vitess/go/vt/vtorc/db"
)

var (
	spacesRegexp = regexp.MustCompile(`[ \t\n\r]+`)
)

func normalizeQuery(name string) string {
	name = strings.ReplaceAll(name, "`", "")
	name = spacesRegexp.ReplaceAllString(name, " ")
	name = strings.TrimSpace(name)
	return name
}

func stripSpaces(s string) string {
	s = spacesRegexp.ReplaceAllString(s, "")
	return s
}

func mkTestInstances() []*Instance {
<<<<<<< HEAD
	i710 := Instance{InstanceAlias: &topodatapb.TabletAlias{Cell: "zone1", Uid: 710}, Hostname: "i710", Port: 3306, TabletType: topodatapb.TabletType_PRIMARY, ServerID: 710, ExecBinlogCoordinates: BinlogCoordinates{LogFile: "mysql.000007", LogPos: 10}}
	i720 := Instance{InstanceAlias: &topodatapb.TabletAlias{Cell: "zone1", Uid: 720}, Hostname: "i720", Port: 3306, TabletType: topodatapb.TabletType_REPLICA, ServerID: 720, ExecBinlogCoordinates: BinlogCoordinates{LogFile: "mysql.000007", LogPos: 20}}
	i730 := Instance{InstanceAlias: &topodatapb.TabletAlias{Cell: "zone1", Uid: 730}, Hostname: "i730", Port: 3306, TabletType: topodatapb.TabletType_REPLICA, ServerID: 730, ExecBinlogCoordinates: BinlogCoordinates{LogFile: "mysql.000007", LogPos: 30}}
=======
	i710 := Instance{InstanceAlias: "zone1-i710", Hostname: "i710", Port: 3306, Cell: "zone1", TabletType: topodatapb.TabletType_PRIMARY, ServerID: 710, ExecBinlogCoordinates: BinlogCoordinates{LogFile: "mysql.000007", LogPos: 10}}
	i720 := Instance{InstanceAlias: "zone1-i720", Hostname: "i720", Port: 3306, Cell: "zone1", TabletType: topodatapb.TabletType_REPLICA, ServerID: 720, ExecBinlogCoordinates: BinlogCoordinates{LogFile: "mysql.000007", LogPos: 20}}
	i730 := Instance{InstanceAlias: "zone1-i730", Hostname: "i730", Port: 3306, Cell: "zone1", TabletType: topodatapb.TabletType_REPLICA, ServerID: 730, ExecBinlogCoordinates: BinlogCoordinates{LogFile: "mysql.000007", LogPos: 30}}
>>>>>>> aa68b96c
	instances := []*Instance{&i710, &i720, &i730}
	for _, instance := range instances {
		instance.Version = "5.6.7"
		instance.VersionComment = "MySQL"
		instance.BinlogFormat = "STATEMENT"
		instance.BinlogRowImage = "FULL"
	}
	return instances
}

func TestMkInsertSingle(t *testing.T) {
	instances := mkTestInstances()

	sql, args, err := mkInsertForInstances(nil, true, true)
	require.NoError(t, err)
	require.Equal(t, sql, "")
	require.Equal(t, len(args), 0)

	// one instance
	s1 := `INSERT OR IGNORE INTO database_instance
				(alias, hostname, port, cell, last_checked, last_attempted_check, last_check_partial_success, tablet_type, server_id, server_uuid,
				version, major_version, version_comment, binlog_server, read_only, binlog_format,
				binlog_row_image, log_bin, log_replica_updates, binary_log_file, binary_log_pos, source_host, source_port, replica_net_timeout, heartbeat_interval,
				replica_sql_running, replica_io_running, replication_sql_thread_state, replication_io_thread_state, has_replication_filters, supports_oracle_gtid, oracle_gtid, source_uuid, ancestry_uuid, executed_gtid_set, gtid_mode, gtid_purged, gtid_errant,
				source_log_file, read_source_log_pos, relay_source_log_file, exec_source_log_pos, relay_log_file, relay_log_pos, last_sql_error, last_io_error, replication_lag_seconds, replica_lag_seconds, sql_delay, replication_depth, is_co_primary, has_replication_credentials, allow_tls, semi_sync_enforced, semi_sync_primary_enabled, semi_sync_primary_timeout, semi_sync_primary_wait_for_replica_count, semi_sync_replica_enabled, semi_sync_primary_status, semi_sync_primary_clients, semi_sync_replica_status, semi_sync_blocked, last_discovery_latency, is_disk_stalled, last_seen)
		VALUES
				(?, ?, ?, ?, DATETIME('now'), DATETIME('now'), 1, ?, ?, ?, ?, ?, ?, ?, ?, ?, ?, ?, ?, ?, ?, ?, ?, ?, ?, ?, ?, ?, ?, ?, ?, ?, ?, ?, ?, ?, ?, ?, ?, ?, ?, ?, ?, ?, ?, ?, ?, ?, ?, ?, ?, ?, ?, ?, ?, ?, ?, ?, ?, ?, ?, ?, ?, ?, DATETIME('now'))
       `
<<<<<<< HEAD
	a1 := `zone1-0000000710, i710, 3306, 1, 710, , 5.6.7, 5.6, MySQL, false, false, STATEMENT,
=======
	a1 := `zone1-i710, i710, 3306, zone1, 1, 710, , 5.6.7, 5.6, MySQL, false, false, STATEMENT,
>>>>>>> aa68b96c
	FULL, false, false, , 0, , 0, 0, 0,
	false, false, 0, 0, false, false, false, , , , , , , , 0, mysql.000007, 10, , 0, , , {0 false}, {0 false}, 0, 0, false, false, false, false, false, 0, 0, false, false, 0, false, false, 0, false,`

	sql1, args1, err := mkInsertForInstances(instances[:1], false, true)
	require.NoError(t, err)
	require.Equal(t, normalizeQuery(sql1), normalizeQuery(s1))
	require.Equal(t, stripSpaces(fmtArgs(args1)), stripSpaces(a1))
}

func TestMkInsertThree(t *testing.T) {
	instances := mkTestInstances()

	// three instances
	s3 := `REPLACE INTO database_instance
				(alias, hostname, port, cell, last_checked, last_attempted_check, last_check_partial_success, tablet_type, server_id, server_uuid,
				version, major_version, version_comment, binlog_server, read_only, binlog_format,
				binlog_row_image, log_bin, log_replica_updates, binary_log_file, binary_log_pos, source_host, source_port, replica_net_timeout, heartbeat_interval,
				replica_sql_running, replica_io_running, replication_sql_thread_state, replication_io_thread_state, has_replication_filters, supports_oracle_gtid, oracle_gtid, source_uuid, ancestry_uuid, executed_gtid_set, gtid_mode, gtid_purged, gtid_errant,
				source_log_file, read_source_log_pos, relay_source_log_file, exec_source_log_pos, relay_log_file, relay_log_pos, last_sql_error, last_io_error, replication_lag_seconds, replica_lag_seconds, sql_delay, replication_depth, is_co_primary, has_replication_credentials, allow_tls, semi_sync_enforced, semi_sync_primary_enabled, semi_sync_primary_timeout, semi_sync_primary_wait_for_replica_count, semi_sync_replica_enabled, semi_sync_primary_status, semi_sync_primary_clients, semi_sync_replica_status, semi_sync_blocked, last_discovery_latency, is_disk_stalled, last_seen)
		VALUES
				(?, ?, ?, ?, DATETIME('now'), DATETIME('now'), 1, ?, ?, ?, ?, ?, ?, ?, ?, ?, ?, ?, ?, ?, ?, ?, ?, ?, ?, ?, ?, ?, ?, ?, ?, ?, ?, ?, ?, ?, ?, ?, ?, ?, ?, ?, ?, ?, ?, ?, ?, ?, ?, ?, ?, ?, ?, ?, ?, ?, ?, ?, ?, ?, ?, ?, ?, ?, DATETIME('now')),
				(?, ?, ?, ?, DATETIME('now'), DATETIME('now'), 1, ?, ?, ?, ?, ?, ?, ?, ?, ?, ?, ?, ?, ?, ?, ?, ?, ?, ?, ?, ?, ?, ?, ?, ?, ?, ?, ?, ?, ?, ?, ?, ?, ?, ?, ?, ?, ?, ?, ?, ?, ?, ?, ?, ?, ?, ?, ?, ?, ?, ?, ?, ?, ?, ?, ?, ?, ?, DATETIME('now')),
				(?, ?, ?, ?, DATETIME('now'), DATETIME('now'), 1, ?, ?, ?, ?, ?, ?, ?, ?, ?, ?, ?, ?, ?, ?, ?, ?, ?, ?, ?, ?, ?, ?, ?, ?, ?, ?, ?, ?, ?, ?, ?, ?, ?, ?, ?, ?, ?, ?, ?, ?, ?, ?, ?, ?, ?, ?, ?, ?, ?, ?, ?, ?, ?, ?, ?, ?, ?, DATETIME('now'))
       `
	a3 := `
<<<<<<< HEAD
		zone1-0000000710, i710, 3306, 1, 710, , 5.6.7, 5.6, MySQL, false, false, STATEMENT, FULL, false, false, , 0, , 0, 0, 0, false, false, 0, 0, false, false, false, , , , , , , , 0, mysql.000007, 10, , 0, , , {0 false}, {0 false}, 0, , , , 0, false, false, false, false, false, 0, 0, false, false, 0, false ,false, 0, false,
		zone1-0000000720, i720, 3306, 2, 720, , 5.6.7, 5.6, MySQL, false, false, STATEMENT, FULL, false, false, , 0, , 0, 0, 0, false, false, 0, 0, false, false, false, , , , , , , , 0, mysql.000007, 20, , 0, , , {0 false}, {0 false}, 0, , , , 0, false, false, false, false, false, 0, 0, false, false, 0, false, false, 0, false,
		zone1-0000000730, i730, 3306, 2, 730, , 5.6.7, 5.6, MySQL, false, false, STATEMENT, FULL, false, false, , 0, , 0, 0, 0, false, false, 0, 0, false, false, false, , , , , , , , 0, mysql.000007, 30, , 0, , , {0 false}, {0 false}, 0, , , , 0, false, false, false, false, false, 0, 0, false, false, 0, false, false, 0, false,
=======
		zone1-i710, i710, 3306, zone1, 1, 710, , 5.6.7, 5.6, MySQL, false, false, STATEMENT, FULL, false, false, , 0, , 0, 0, 0, false, false, 0, 0, false, false, false, , , , , , , , 0, mysql.000007, 10, , 0, , , {0 false}, {0 false}, 0, 0, false, false, false, false, false, 0, 0, false, false, 0, false ,false, 0, false,
		zone1-i720, i720, 3306, zone1, 2, 720, , 5.6.7, 5.6, MySQL, false, false, STATEMENT, FULL, false, false, , 0, , 0, 0, 0, false, false, 0, 0, false, false, false, , , , , , , , 0, mysql.000007, 20, , 0, , , {0 false}, {0 false}, 0, 0, false, false, false, false, false, 0, 0, false, false, 0, false, false, 0, false,
		zone1-i730, i730, 3306, zone1, 2, 730, , 5.6.7, 5.6, MySQL, false, false, STATEMENT, FULL, false, false, , 0, , 0, 0, 0, false, false, 0, 0, false, false, false, , , , , , , , 0, mysql.000007, 30, , 0, , , {0 false}, {0 false}, 0, 0, false, false, false, false, false, 0, 0, false, false, 0, false, false, 0, false,
>>>>>>> aa68b96c
		`

	sql3, args3, err := mkInsertForInstances(instances[:3], true, true)
	require.NoError(t, err)
	require.Equal(t, normalizeQuery(sql3), normalizeQuery(s3))
	require.Equal(t, stripSpaces(fmtArgs(args3)), stripSpaces(a3))
}

func fmtArgs(args []any) string {
	b := &bytes.Buffer{}
	for _, a := range args {
		fmt.Fprint(b, a)
		fmt.Fprint(b, ", ")
	}
	return b.String()
}

func TestGetKeyspaceShardName(t *testing.T) {
	orcDb, err := db.OpenVTOrc()
	require.NoError(t, err)
	defer func() {
		_, err = orcDb.Exec("delete from vitess_tablet")
		require.NoError(t, err)
	}()

	ks := "ks"
	shard := "0"
	hostname := "localhost"
	var port int32 = 100
	tab100 := &topodatapb.Tablet{
		Alias: &topodatapb.TabletAlias{
			Cell: "zone-1",
			Uid:  100,
		},
		Hostname:      hostname,
		Keyspace:      ks,
		Shard:         shard,
		Type:          topodatapb.TabletType_PRIMARY,
		MysqlHostname: hostname,
		MysqlPort:     port,
	}

	err = SaveTablet(tab100)
	require.NoError(t, err)

	keyspaceRead, shardRead, err := GetKeyspaceShardName(tab100.Alias)
	require.NoError(t, err)
	require.Equal(t, ks, keyspaceRead)
	require.Equal(t, shard, shardRead)
}

// TestReadInstance is used to test the functionality of ReadInstance and verify its failure modes and successes.
func TestReadInstance(t *testing.T) {
	tests := []struct {
		name              string
		tabletAliasToRead *topodatapb.TabletAlias
		instanceFound     bool
	}{
		{
			name:              "Read success",
			tabletAliasToRead: &topodatapb.TabletAlias{Cell: "zone1", Uid: 100},
			instanceFound:     true,
		}, {
			name:              "Unknown tablet",
			tabletAliasToRead: &topodatapb.TabletAlias{Cell: "unknown", Uid: 123456789},
			instanceFound:     false,
		},
	}

	// Clear the database after the test. The easiest way to do that is to run all the initialization commands again.
	defer func() {
		db.ClearVTOrcDatabase()
	}()
	for _, query := range initialSQL {
		_, err := db.ExecVTOrc(query)
		require.NoError(t, err)
	}

	for _, tt := range tests {
		t.Run(tt.name, func(t *testing.T) {
			got, found, err := ReadInstance(tt.tabletAliasToRead)
			require.NoError(t, err)
			require.Equal(t, tt.instanceFound, found)
			if tt.instanceFound {
				require.EqualValues(t, tt.tabletAliasToRead, got.InstanceAlias)
			}
		})
	}
}

// TestReadProblemInstances is used to test the functionality of ReadProblemInstances and verify its failure modes and successes.
func TestReadProblemInstances(t *testing.T) {
	// The test is intended to be used as follows. The initial data is stored into the database. Following this, some specific queries are run that each individual test specifies to get the desired state.
	tests := []struct {
		name              string
		sql               []string
		instancesRequired []string
	}{
		{
			name:              "No problems",
			sql:               nil,
			instancesRequired: nil,
		}, {
			name: "Replication stopped on a replica",
			sql: []string{
				"update database_instance set replication_sql_thread_state = 0 where alias = 'zone1-0000000112'",
			},
			instancesRequired: []string{"zone1-0000000112"},
		}, {
			name: "IO thread stopped on a replica",
			sql: []string{
				"update database_instance set replication_io_thread_state = 0 where alias = 'zone1-0000000112'",
			},
			instancesRequired: []string{"zone1-0000000112"},
		}, {
			name: "High replication lag",
			sql: []string{
				"update database_instance set replication_lag_seconds = 1000 where alias = 'zone1-0000000112'",
			},
			instancesRequired: []string{"zone1-0000000112"},
		}, {
			name: "High replication lag - replica_lag",
			sql: []string{
				"update database_instance set replica_lag_seconds = 1000 where alias = 'zone1-0000000112'",
			},
			instancesRequired: []string{"zone1-0000000112"},
		}, {
			name: "errant GTID",
			sql: []string{
				"update database_instance set gtid_errant = '729a4cc4-8680-11ed-a104-47706090afbd:1' where alias = 'zone1-0000000112'",
			},
			instancesRequired: []string{"zone1-0000000112"},
		}, {
			name: "Many failures",
			sql: []string{
				"update database_instance set gtid_errant = '729a4cc4-8680-11ed-a104-47706090afbd:1' where alias = 'zone1-0000000112'",
				"update database_instance set replication_sql_thread_state = 0 where alias = 'zone1-0000000100'",
			},
			instancesRequired: []string{"zone1-0000000112", "zone1-0000000100"},
		},
	}

	// We need to set InstancePollSeconds to a large value otherwise all the instances are reported as having problems since their last_checked is very old.
	// Setting this value to a hundred years, we ensure that this test doesn't fail with this issue for the next hundred years.
	oldVal := config.GetInstancePollTime()
	defer func() {
		config.SetInstancePollTime(oldVal)
	}()
	config.SetInstancePollTime(60 * 60 * 24 * 365 * 100 * time.Second)

	for _, tt := range tests {
		t.Run(tt.name, func(t *testing.T) {
			// Each test should clear the database. The easiest way to do that is to run all the initialization commands again
			defer func() {
				db.ClearVTOrcDatabase()
			}()

			for _, query := range append(initialSQL, tt.sql...) {
				_, err := db.ExecVTOrc(query)
				require.NoError(t, err)
			}

			instances, err := ReadProblemInstances("ks", "0")
			require.NoError(t, err)
			var tabletAliases []string
			for _, instance := range instances {
				tabletAliases = append(tabletAliases, topoproto.TabletAliasString(instance.InstanceAlias))
			}
			require.ElementsMatch(t, tabletAliases, tt.instancesRequired)
		})
	}
}

// TestReadInstancesWithErrantGTIds is used to test the functionality of ReadInstancesWithErrantGTIds and verify its failure modes and successes.
func TestReadInstancesWithErrantGTIds(t *testing.T) {
	// The test is intended to be used as follows. The initial data is stored into the database. Following this, some specific queries are run that each individual test specifies to get the desired state.
	tests := []struct {
		name              string
		keyspace          string
		shard             string
		sql               []string
		instancesRequired []string
	}{
		{
			name:              "No instances with errant GTID",
			sql:               nil,
			instancesRequired: nil,
		}, {
			name: "errant GTID",
			sql: []string{
				"update database_instance set gtid_errant = '729a4cc4-8680-11ed-a104-47706090afbd:1' where alias = 'zone1-0000000112'",
			},
			instancesRequired: []string{"zone1-0000000112"},
		}, {
			name:     "keyspace filtering - success",
			keyspace: "ks",
			sql: []string{
				"update database_instance set gtid_errant = '729a4cc4-8680-11ed-a104-47706090afbd:1' where alias = 'zone1-0000000112'",
			},
			instancesRequired: []string{"zone1-0000000112"},
		}, {
			name:     "keyspace filtering - failure",
			keyspace: "unknown",
			sql: []string{
				"update database_instance set gtid_errant = '729a4cc4-8680-11ed-a104-47706090afbd:1' where alias = 'zone1-0000000112'",
			},
			instancesRequired: nil,
		}, {
			name:     "shard filtering - success",
			keyspace: "ks",
			shard:    "0",
			sql: []string{
				"update database_instance set gtid_errant = '729a4cc4-8680-11ed-a104-47706090afbd:1' where alias = 'zone1-0000000112'",
			},
			instancesRequired: []string{"zone1-0000000112"},
		}, {
			name:     "shard filtering - failure",
			keyspace: "ks",
			shard:    "unknown",
			sql: []string{
				"update database_instance set gtid_errant = '729a4cc4-8680-11ed-a104-47706090afbd:1' where alias = 'zone1-0000000112'",
			},
			instancesRequired: nil,
		},
	}

	// We need to set InstancePollSeconds to a large value otherwise all the instances are reported as having problems since their last_checked is very old.
	// Setting this value to a hundred years, we ensure that this test doesn't fail with this issue for the next hundred years.
	oldVal := config.GetInstancePollTime()
	defer func() {
		config.SetInstancePollTime(oldVal)
	}()
	config.SetInstancePollTime(60 * 60 * 24 * 365 * 100 * time.Second)

	for _, tt := range tests {
		t.Run(tt.name, func(t *testing.T) {
			// Each test should clear the database. The easiest way to do that is to run all the initialization commands again
			defer func() {
				db.ClearVTOrcDatabase()
			}()

			for _, query := range append(initialSQL, tt.sql...) {
				_, err := db.ExecVTOrc(query)
				require.NoError(t, err)
			}

			instances, err := ReadInstancesWithErrantGTIds(tt.keyspace, tt.shard)
			require.NoError(t, err)
			var tabletAliases []string
			for _, instance := range instances {
				tabletAliases = append(tabletAliases, topoproto.TabletAliasString(instance.InstanceAlias))
			}
			require.ElementsMatch(t, tabletAliases, tt.instancesRequired)
		})
	}
}

// TestReadInstanceAllFields tests that we read all the fields for a specific instance.
func TestReadInstanceAllFields(t *testing.T) {
	// Clear the database after the test. The easiest way to do that is to run all the initialization commands again.
	defer func() {
		db.ClearVTOrcDatabase()
	}()
	for _, query := range initialSQL {
		_, err := db.ExecVTOrc(query)
		require.NoError(t, err)
	}

	wantInstance := &Instance{
		Hostname:                     "localhost",
		Port:                         6711,
		InstanceAlias:                &topodatapb.TabletAlias{Cell: "zone1", Uid: 100},
		TabletType:                   topodatapb.TabletType_REPLICA,
		Cell:                         "zone1",
		ServerID:                     1094500338,
		ServerUUID:                   "729a5138-8680-11ed-acf8-d6b0ef9f4eaa",
		Version:                      "8.0.31",
		VersionComment:               "Homebrew",
		FlavorName:                   "MySQL",
		ReadOnly:                     true,
		BinlogFormat:                 "ROW",
		BinlogRowImage:               "FULL",
		LogBinEnabled:                true,
		LogReplicationUpdatesEnabled: true,
		SelfBinlogCoordinates: BinlogCoordinates{
			LogFile: "vt-0000000100-bin.000001",
			LogPos:  15963,
		},
		SourceHost:                 "localhost",
		SourcePort:                 6714,
		SourceUUID:                 "729a4cc4-8680-11ed-a104-47706090afbd",
		AncestryUUID:               "729a4cc4-8680-11ed-a104-47706090afbd,729a5138-8680-11ed-acf8-d6b0ef9f4eaa",
		ReplicaNetTimeout:          8,
		HeartbeatInterval:          4,
		ReplicationSQLThreadRuning: true,
		ReplicationIOThreadRuning:  true,
		ReplicationSQLThreadState:  ReplicationThreadStateRunning,
		ReplicationIOThreadState:   ReplicationThreadStateRunning,
		HasReplicationFilters:      false,
		GTIDMode:                   "ON",
		SupportsOracleGTID:         true,
		UsingOracleGTID:            true,
		ReadBinlogCoordinates: BinlogCoordinates{
			LogFile: "vt-0000000101-bin.000001",
			LogPos:  15583,
		},
		ExecBinlogCoordinates: BinlogCoordinates{
			LogFile: "vt-0000000101-bin.000001",
			LogPos:  15583,
		},
		IsDetached: false,
		RelaylogCoordinates: BinlogCoordinates{
			LogFile: "vt-0000000100-relay-bin.000002",
			LogPos:  15815,
			Type:    RelayLog,
		},
		LastSQLError: "",
		LastIOError:  "",
		SecondsBehindPrimary: sql.NullInt64{
			Valid: true,
		},
		SQLDelay:               0,
		ExecutedGtidSet:        "729a4cc4-8680-11ed-a104-47706090afbd:1-54",
		GtidPurged:             "",
		GtidErrant:             "",
		primaryExecutedGtidSet: "",
		ReplicationLagSeconds: sql.NullInt64{
			Valid: true,
		},
		ReplicationDepth:                   1,
		IsCoPrimary:                        false,
		HasReplicationCredentials:          true,
		SemiSyncEnforced:                   false,
		SemiSyncPrimaryEnabled:             false,
		SemiSyncReplicaEnabled:             true,
		SemiSyncPrimaryTimeout:             1000000000000000000,
		SemiSyncPrimaryWaitForReplicaCount: 1,
		SemiSyncPrimaryStatus:              false,
		SemiSyncPrimaryClients:             0,
		SemiSyncReplicaStatus:              true,
		SemiSyncBlocked:                    false,
		LastSeenTimestamp:                  "2022-12-28T07:26:04Z",
		IsLastCheckValid:                   true,
		IsUpToDate:                         false,
		IsRecentlyChecked:                  false,
		SecondsSinceLastSeen:               sql.NullInt64{},
		StalledDisk:                        false,
		AllowTLS:                           false,
		Problems:                           nil,
		LastDiscoveryLatency:               0,
	}

	instance, found, err := ReadInstance(&topodatapb.TabletAlias{Cell: "zone1", Uid: 100})
	require.NoError(t, err)
	require.True(t, found)
	instance.SecondsSinceLastSeen = sql.NullInt64{}
	instance.Problems = nil
	instance.LastDiscoveryLatency = 0
	require.EqualValues(t, wantInstance, instance)
}

// TestReadInstancesByCondition is used to test the functionality of readInstancesByCondition and verify its failure modes and successes.
func TestReadInstancesByCondition(t *testing.T) {
	tests := []struct {
		name              string
		condition         string
		args              []any
		sort              string
		instancesRequired []string
	}{
		{
			name:              "All instances with no sort",
			condition:         "1=1",
			instancesRequired: []string{"zone1-0000000100", "zone1-0000000101", "zone1-0000000112", "zone2-0000000200"},
		}, {
			name:              "Filtering by replication_depth",
			condition:         "replication_depth=1",
			instancesRequired: []string{"zone1-0000000100", "zone1-0000000112", "zone2-0000000200"},
		}, {
			name:              "Filtering by exact alias",
			condition:         "alias='zone1-0000000100'",
			instancesRequired: []string{"zone1-0000000100"},
		}, {
			name:      "No qualifying tablets",
			condition: "replication_depth=15",
		}, {
			name:              "Replica net timeout being 8",
			condition:         "replica_net_timeout=8",
			sort:              "alias asc",
			instancesRequired: []string{"zone1-0000000100", "zone1-0000000112", "zone2-0000000200"},
		}, {
			name:              "heartbeat interval being 4",
			condition:         "heartbeat_interval=4.0",
			sort:              "alias asc",
			instancesRequired: []string{"zone1-0000000100", "zone1-0000000112", "zone2-0000000200"},
		}, {
			name:              "tablet type is primary",
			condition:         "database_instance.tablet_type=1",
			sort:              "alias asc",
			instancesRequired: []string{"zone1-0000000101"},
		},
	}

	// Clear the database after the test. The easiest way to do that is to run all the initialization commands again.
	defer func() {
		db.ClearVTOrcDatabase()
	}()
	for _, query := range initialSQL {
		_, err := db.ExecVTOrc(query)
		require.NoError(t, err)
	}

	for _, tt := range tests {
		t.Run(tt.name, func(t *testing.T) {
			instances, err := readInstancesByCondition(tt.condition, tt.args, tt.sort)
			require.NoError(t, err)
			var tabletAliases []string
			for _, instance := range instances {
				tabletAliases = append(tabletAliases, topoproto.TabletAliasString(instance.InstanceAlias))
			}
			require.EqualValues(t, tt.instancesRequired, tabletAliases)
		})
	}
}

// TestReadOutdatedInstances is used to test the functionality of ReadOutdatedInstances and verify its failure modes and successes.
func TestReadOutdatedInstances(t *testing.T) {
	// The test is intended to be used as follows. The initial data is stored into the database. Following this, some specific queries are run that each individual test specifies to get the desired state.
	tests := []struct {
		name              string
		sql               []string
		instancesRequired []string
	}{
		{
			name:              "No problems",
			sql:               []string{"update database_instance set last_checked = DATETIME('now')"},
			instancesRequired: nil,
		}, {
			name: "One instance is outdated",
			sql: []string{
				"update database_instance set last_checked = DATETIME('now')",
				"update database_instance set last_checked = DATETIME('now', '-1 hour') where alias = 'zone1-0000000100'",
			},
			instancesRequired: []string{"zone1-0000000100"},
		}, {
			name: "One instance doesn't have myql data",
			sql: []string{
				"update database_instance set last_checked = DATETIME('now')",
				`INSERT INTO vitess_tablet VALUES('zone1-0000000103','localhost',7706,'ks','0','zone1',2,'0001-01-01 00:00:00+00:00','');`,
			},
			instancesRequired: []string{"zone1-0000000103"},
		}, {
			name: "One instance doesn't have myql data and one is outdated",
			sql: []string{
				"update database_instance set last_checked = DATETIME('now')",
				"update database_instance set last_checked = DATETIME('now', '-1 hour') where alias = 'zone1-0000000100'",
				`INSERT INTO vitess_tablet VALUES('zone1-0000000103','localhost',7706,'ks','0','zone1',2,'0001-01-01 00:00:00+00:00','');`,
			},
			instancesRequired: []string{"zone1-0000000100", "zone1-0000000103"},
		},
	}

	// wait for the forgetAliases cache to be initialized to prevent data race.
	waitForCacheInitialization()

	// We are setting InstancePollSeconds to 59 minutes, just for the test.
	oldVal := config.GetInstancePollTime()
	oldCache := forgetAliases
	defer func() {
		forgetAliases = oldCache
		config.SetInstancePollTime(oldVal)
	}()
	config.SetInstancePollTime(60 * 25 * time.Second)
	forgetAliases = cache.New(time.Minute, time.Minute)

	for _, tt := range tests {
		t.Run(tt.name, func(t *testing.T) {
			// Each test should clear the database. The easiest way to do that is to run all the initialization commands again
			defer func() {
				db.ClearVTOrcDatabase()
			}()

			for _, query := range append(initialSQL, tt.sql...) {
				_, err := db.ExecVTOrc(query)
				require.NoError(t, err)
			}

			tabletAliases, err := ReadOutdatedInstances()

			errInDataCollection := db.QueryVTOrcRowsMap(`select alias,
last_checked,
last_attempted_check,
ROUND((JULIANDAY(DATETIME('now')) - JULIANDAY(last_checked)) * 86400) AS difference,
last_attempted_check <= last_checked as use1,
last_checked < DATETIME('now', '-1500 second') as is_outdated1,
last_checked < DATETIME('now', '-3000 second') as is_outdated2
from database_instance`, func(rowMap sqlutils.RowMap) error {
				log.Errorf("Row in database_instance - %+v", rowMap)
				return nil
			})
			require.NoError(t, errInDataCollection)
			require.NoError(t, err)
			var tabletAliasStrings []string
			for _, tabletAlias := range tabletAliases {
				tabletAliasStrings = append(tabletAliasStrings, topoproto.TabletAliasString(tabletAlias))
			}
			require.EqualValues(t, tt.instancesRequired, tabletAliasStrings)
		})
	}
}

// TestUpdateInstanceLastChecked is used to test the functionality of UpdateInstanceLastChecked and verify its failure modes and successes.
func TestUpdateInstanceLastChecked(t *testing.T) {
	tests := []struct {
		name             string
		tabletAlias      *topodatapb.TabletAlias
		partialSuccess   bool
		stalledDisk      bool
		conditionToCheck string
	}{
		{
			name:             "Verify updated last checked",
			tabletAlias:      &topodatapb.TabletAlias{Cell: "zone1", Uid: 100},
			partialSuccess:   false,
			stalledDisk:      false,
			conditionToCheck: "last_checked >= DATETIME('now', '-30 second') and last_check_partial_success = false and is_disk_stalled = false",
		}, {
			name:             "Verify partial success",
			tabletAlias:      &topodatapb.TabletAlias{Cell: "zone1", Uid: 100},
			partialSuccess:   true,
			stalledDisk:      false,
			conditionToCheck: "last_checked >= datetime('now', '-30 second') and last_check_partial_success = true and is_disk_stalled = false",
		}, {
			name:             "Verify stalled disk",
			tabletAlias:      &topodatapb.TabletAlias{Cell: "zone1", Uid: 100},
			partialSuccess:   false,
			stalledDisk:      true,
			conditionToCheck: "last_checked >= DATETIME('now', '-30 second') and last_check_partial_success = false and is_disk_stalled = true",
		}, {
			name:           "Verify no error on nil tablet",
			tabletAlias:    nil,
			partialSuccess: true,
			stalledDisk:    true,
		},
	}

	// Clear the database after the test. The easiest way to do that is to run all the initialization commands again.
	defer func() {
		db.ClearVTOrcDatabase()
	}()
	for _, query := range initialSQL {
		_, err := db.ExecVTOrc(query)
		require.NoError(t, err)
	}

	for _, tt := range tests {
		t.Run(tt.name, func(t *testing.T) {
			err := UpdateInstanceLastChecked(tt.tabletAlias, tt.partialSuccess, tt.stalledDisk)
			require.NoError(t, err)

			if tt.conditionToCheck != "" {
				// Verify the instance we just updated satisfies the condition specified.
				instances, err := readInstancesByCondition(tt.conditionToCheck, nil, "")
				require.NoError(t, err)
				var tabletAliases []*topodatapb.TabletAlias
				for _, instance := range instances {
					tabletAliases = append(tabletAliases, instance.InstanceAlias)
				}
				require.Contains(t, tabletAliases, tt.tabletAlias)
			}
		})
	}
}

// UpdateInstanceLastAttemptedCheck is used to test the functionality of UpdateInstanceLastAttemptedCheck and verify its failure modes and successes.
func TestUpdateInstanceLastAttemptedCheck(t *testing.T) {
	tests := []struct {
		name             string
		tabletAlias      *topodatapb.TabletAlias
		conditionToCheck string
	}{
		{
			name:             "Verify updated last checked",
			tabletAlias:      &topodatapb.TabletAlias{Cell: "zone1", Uid: 100},
			conditionToCheck: "last_attempted_check >= DATETIME('now', '-30 second')",
		}, {
			name:        "Verify no error on nil tablet",
			tabletAlias: nil,
		},
	}

	// Clear the database after the test. The easiest way to do that is to run all the initialization commands again.
	defer func() {
		db.ClearVTOrcDatabase()
	}()
	for _, query := range initialSQL {
		_, err := db.ExecVTOrc(query)
		require.NoError(t, err)
	}

	for _, tt := range tests {
		t.Run(tt.name, func(t *testing.T) {
			err := UpdateInstanceLastAttemptedCheck(tt.tabletAlias)
			require.NoError(t, err)

			if tt.conditionToCheck != "" {
				// Verify the instance we just updated satisfies the condition specified.
				instances, err := readInstancesByCondition(tt.conditionToCheck, nil, "")
				require.NoError(t, err)
				var tabletAliases []*topodatapb.TabletAlias
				for _, instance := range instances {
					tabletAliases = append(tabletAliases, instance.InstanceAlias)
				}
				require.Contains(t, tabletAliases, tt.tabletAlias)
			}
		})
	}
}

// TestForgetInstanceAndInstanceIsForgotten tests the functionality of ForgetInstance and InstanceIsForgotten together.
func TestForgetInstanceAndInstanceIsForgotten(t *testing.T) {
	tests := []struct {
		name              string
		tabletAlias       *topodatapb.TabletAlias
		errExpected       string
		instanceForgotten bool
		tabletsExpected   []*topodatapb.TabletAlias
	}{
		{
			name:              "Empty tabletAlias",
			tabletAlias:       nil,
			errExpected:       "ForgetInstance(): empty tabletAlias",
			instanceForgotten: false,
			tabletsExpected: []*topodatapb.TabletAlias{
				{Cell: "zone1", Uid: 100},
				{Cell: "zone1", Uid: 101},
				{Cell: "zone1", Uid: 112},
				{Cell: "zone2", Uid: 200},
			},
		}, {
			name:              "Success",
			tabletAlias:       &topodatapb.TabletAlias{Cell: "zone1", Uid: 112},
			instanceForgotten: true,
			tabletsExpected: []*topodatapb.TabletAlias{
				{Cell: "zone1", Uid: 100},
				{Cell: "zone1", Uid: 101},
				{Cell: "zone2", Uid: 200},
			},
		},
	}

	// wait for the forgetAliases cache to be initialized to prevent data race.
	waitForCacheInitialization()

	oldCache := forgetAliases
	// Clear the database after the test. The easiest way to do that is to run all the initialization commands again.
	defer func() {
		forgetAliases = oldCache
		db.ClearVTOrcDatabase()
	}()
	forgetAliases = cache.New(time.Minute, time.Minute)

	for _, query := range initialSQL {
		_, err := db.ExecVTOrc(query)
		require.NoError(t, err)
	}

	for _, tt := range tests {
		t.Run(tt.name, func(t *testing.T) {
			err := ForgetInstance(tt.tabletAlias)
			if tt.errExpected != "" {
				require.EqualError(t, err, tt.errExpected)
			} else {
				require.NoError(t, err)
			}
			isForgotten := InstanceIsForgotten(tt.tabletAlias)
			require.Equal(t, tt.instanceForgotten, isForgotten)

			instances, err := readInstancesByCondition("1=1", nil, "")
			require.NoError(t, err)
			var tabletAliases []*topodatapb.TabletAlias
			for _, instance := range instances {
				tabletAliases = append(tabletAliases, instance.InstanceAlias)
			}
			require.EqualValues(t, tt.tabletsExpected, tabletAliases)
		})
	}
}

func TestSnapshotTopologies(t *testing.T) {
	// Clear the database after the test. The easiest way to do that is to run all the initialization commands again.
	defer func() {
		db.ClearVTOrcDatabase()
	}()

	for _, query := range initialSQL {
		_, err := db.ExecVTOrc(query)
		require.NoError(t, err)
	}

	err := SnapshotTopologies()
	require.NoError(t, err)

	query := "select alias from database_instance_topology_history"
	var tabletAliases []string
	err = db.QueryVTOrc(query, nil, func(rowMap sqlutils.RowMap) error {
		tabletAliases = append(tabletAliases, rowMap.GetString("alias"))
		return nil
	})
	require.NoError(t, err)

	require.Equal(t, []string{"zone1-0000000100", "zone1-0000000101", "zone1-0000000112", "zone2-0000000200"}, tabletAliases)
}

// waitForCacheInitialization waits for the cache to be initialized to prevent data race in tests
// that alter the cache or depend on its behaviour.
func waitForCacheInitialization() {
	for {
		if cacheInitializationCompleted.Load() {
			return
		}
		time.Sleep(100 * time.Millisecond)
	}
}

func TestGetDatabaseState(t *testing.T) {
	// Clear the database after the test. The easiest way to do that is to run all the initialization commands again.
	defer func() {
		db.ClearVTOrcDatabase()
	}()

	for _, query := range initialSQL {
		_, err := db.ExecVTOrc(query)
		require.NoError(t, err)
	}

	ds, err := GetDatabaseState()
	require.NoError(t, err)
	require.Contains(t, ds, `"alias": "zone1-0000000112"`)
}

func TestExpireTableData(t *testing.T) {
	oldVal := config.GetAuditPurgeDays()
	config.SetAuditPurgeDays(10)
	defer func() {
		config.SetAuditPurgeDays(oldVal)
	}()

	tests := []struct {
		name             string
		tableName        string
		insertQuery      string
		timestampColumn  string
		expectedRowCount int
	}{
		{
			name:             "ExpireAudit",
			tableName:        "audit",
			timestampColumn:  "audit_timestamp",
			expectedRowCount: 1,
			insertQuery: `INSERT INTO audit (audit_id, audit_timestamp, audit_type, alias, message, keyspace, shard) VALUES
(1, DATETIME('now', '-50 DAY'), 'a','a','a','a','a'),
(2, DATETIME('now', '-5 DAY'), 'a','a','a','a','a')`,
		},
		{
			name:             "ExpireRecoveryDetectionHistory",
			tableName:        "recovery_detection",
			timestampColumn:  "detection_timestamp",
			expectedRowCount: 2,
			insertQuery: `INSERT INTO recovery_detection (detection_id, detection_timestamp, alias, analysis, keyspace, shard) VALUES
(1, DATETIME('now', '-3 DAY'),'a','a','a','a'),
(2, DATETIME('now', '-5 DAY'),'a','a','a','a'),
(3, DATETIME('now', '-15 DAY'),'a','a','a','a')`,
		},
	}
	for _, tt := range tests {
		t.Run(tt.name, func(t *testing.T) {
			// Clear the database after the test. The easiest way to do that is to run all the initialization commands again.
			defer func() {
				db.ClearVTOrcDatabase()
			}()
			_, err := db.ExecVTOrc(tt.insertQuery)
			require.NoError(t, err)

			err = ExpireTableData(tt.tableName, tt.timestampColumn)
			require.NoError(t, err)

			rowsCount := 0
			err = db.QueryVTOrc(`select * from `+tt.tableName, nil, func(rowMap sqlutils.RowMap) error {
				rowsCount++
				return nil
			})
			require.NoError(t, err)
			require.EqualValues(t, tt.expectedRowCount, rowsCount)
		})
	}
}

func TestDetectErrantGTIDs(t *testing.T) {
	tests := []struct {
		name            string
		instance        *Instance
		primaryInstance *Instance
		wantErr         bool
		wantErrantGTID  string
	}{
		{
			name: "No errant GTIDs",
			instance: &Instance{
				ExecutedGtidSet:        "230ea8ea-81e3-11e4-972a-e25ec4bd140a:1-10539,8bc65c84-3fe4-11ed-a912-257f0fcdd6c9:1-34",
				primaryExecutedGtidSet: "230ea8ea-81e3-11e4-972a-e25ec4bd140a:1-10591,8bc65c84-3fe4-11ed-a912-257f0fcdd6c9:1-34",
				AncestryUUID:           "316d193c-70e5-11e5-adb2-ecf4bb2262ff,230ea8ea-81e3-11e4-972a-e25ec4bd140a",
				ServerUUID:             "316d193c-70e5-11e5-adb2-ecf4bb2262ff",
				SourceUUID:             "230ea8ea-81e3-11e4-972a-e25ec4bd140a",
			},
		}, {
			name: "Errant GTIDs on replica",
			instance: &Instance{
				ExecutedGtidSet:        "230ea8ea-81e3-11e4-972a-e25ec4bd140a:1-10539,8bc65c84-3fe4-11ed-a912-257f0fcdd6c9:1-34,316d193c-70e5-11e5-adb2-ecf4bb2262ff:34",
				primaryExecutedGtidSet: "230ea8ea-81e3-11e4-972a-e25ec4bd140a:1-10591,8bc65c84-3fe4-11ed-a912-257f0fcdd6c9:1-34",
				AncestryUUID:           "316d193c-70e5-11e5-adb2-ecf4bb2262ff,230ea8ea-81e3-11e4-972a-e25ec4bd140a",
				ServerUUID:             "316d193c-70e5-11e5-adb2-ecf4bb2262ff",
				SourceUUID:             "230ea8ea-81e3-11e4-972a-e25ec4bd140a",
			},
			wantErrantGTID: "316d193c-70e5-11e5-adb2-ecf4bb2262ff:34",
		},
		{
			name: "No errant GTIDs on old primary",
			instance: &Instance{
				ExecutedGtidSet: "230ea8ea-81e3-11e4-972a-e25ec4bd140a:1-10539,8bc65c84-3fe4-11ed-a912-257f0fcdd6c9:1-34,316d193c-70e5-11e5-adb2-ecf4bb2262ff:1-341",
				AncestryUUID:    "316d193c-70e5-11e5-adb2-ecf4bb2262ff",
				ServerUUID:      "316d193c-70e5-11e5-adb2-ecf4bb2262ff",
			},
			primaryInstance: &Instance{
				SourceHost:      "",
				ExecutedGtidSet: "230ea8ea-81e3-11e4-972a-e25ec4bd140a:1-10589,8bc65c84-3fe4-11ed-a912-257f0fcdd6c9:1-34,316d193c-70e5-11e5-adb2-ecf4bb2262ff:1-341",
			},
		},
		{
			name: "Errant GTIDs on old primary",
			instance: &Instance{
				ExecutedGtidSet: "230ea8ea-81e3-11e4-972a-e25ec4bd140a:1-10539,8bc65c84-3fe4-11ed-a912-257f0fcdd6c9:1-34,316d193c-70e5-11e5-adb2-ecf4bb2262ff:1-342",
				AncestryUUID:    "316d193c-70e5-11e5-adb2-ecf4bb2262ff",
				ServerUUID:      "316d193c-70e5-11e5-adb2-ecf4bb2262ff",
			},
			primaryInstance: &Instance{
				SourceHost:      "",
				ExecutedGtidSet: "230ea8ea-81e3-11e4-972a-e25ec4bd140a:1-10589,8bc65c84-3fe4-11ed-a912-257f0fcdd6c9:1-34,316d193c-70e5-11e5-adb2-ecf4bb2262ff:1-341",
			},
			wantErrantGTID: "316d193c-70e5-11e5-adb2-ecf4bb2262ff:342",
		}, {
			name: "Old information for new primary",
			instance: &Instance{
				ExecutedGtidSet: "230ea8ea-81e3-11e4-972a-e25ec4bd140a:1-10539,8bc65c84-3fe4-11ed-a912-257f0fcdd6c9:1-34,316d193c-70e5-11e5-adb2-ecf4bb2262ff:1-342",
				AncestryUUID:    "316d193c-70e5-11e5-adb2-ecf4bb2262ff",
				ServerUUID:      "316d193c-70e5-11e5-adb2-ecf4bb2262ff",
			},
			primaryInstance: &Instance{
				SourceHost:      "localhost",
				ExecutedGtidSet: "230ea8ea-81e3-11e4-972a-e25ec4bd140a:1-10539,8bc65c84-3fe4-11ed-a912-257f0fcdd6c9:1-34,316d193c-70e5-11e5-adb2-ecf4bb2262ff:1-311",
			},
		},
	}

	keyspaceName := "ks"
	shardName := "0"
	tablet := &topodatapb.Tablet{
		Alias: &topodatapb.TabletAlias{
			Cell: "zone-1",
			Uid:  100,
		},
		Keyspace: keyspaceName,
		Shard:    shardName,
	}
	primaryTablet := &topodatapb.Tablet{
		Alias: &topodatapb.TabletAlias{
			Cell: "zone-1",
			Uid:  101,
		},
		Keyspace: keyspaceName,
		Shard:    shardName,
	}
	for _, tt := range tests {
		t.Run(tt.name, func(t *testing.T) {
			// Clear the database after the test. The easiest way to do that is to run all the initialization commands again.
			defer func() {
				db.ClearVTOrcDatabase()
			}()
			db.ClearVTOrcDatabase()

			// Save shard record for the primary tablet.
			err := SaveShard(topo.NewShardInfo(keyspaceName, shardName, &topodatapb.Shard{
				PrimaryAlias: primaryTablet.Alias,
			}, nil))
			require.NoError(t, err)

			if tt.primaryInstance != nil {
				tt.primaryInstance.InstanceAlias = primaryTablet.Alias
				err = SaveTablet(primaryTablet)
				require.NoError(t, err)
				err = WriteInstance(tt.primaryInstance, true, nil)
				require.NoError(t, err)
			}

			tt.instance.InstanceAlias = tablet.Alias
			err = detectErrantGTIDs(tt.instance, tablet)
			if tt.wantErr {
				require.Error(t, err)
				return
			}
			require.NoError(t, err)
			require.EqualValues(t, tt.wantErrantGTID, tt.instance.GtidErrant)
		})
	}
}

// TestPrimaryErrantGTIDs tests that we don't run Errant GTID detection on the primary tablet itself!
func TestPrimaryErrantGTIDs(t *testing.T) {
	// Clear the database after the test. The easiest way to do that is to run all the initialization commands again.
	defer func() {
		db.ClearVTOrcDatabase()
	}()
	db.ClearVTOrcDatabase()
	keyspaceName := "ks"
	shardName := "0"
	tablet := &topodatapb.Tablet{
		Alias: &topodatapb.TabletAlias{
			Cell: "zone-1",
			Uid:  100,
		},
		Keyspace: keyspaceName,
		Shard:    shardName,
	}
	instance := &Instance{
		SourceHost:      "",
		ExecutedGtidSet: "230ea8ea-81e3-11e4-972a-e25ec4bd140a:1-10589,8bc65c84-3fe4-11ed-a912-257f0fcdd6c9:1-34,316d193c-70e5-11e5-adb2-ecf4bb2262ff:1-341",
		InstanceAlias:   tablet.Alias,
	}

	// Save shard record for the primary tablet.
	err := SaveShard(topo.NewShardInfo(keyspaceName, shardName, &topodatapb.Shard{
		PrimaryAlias: tablet.Alias,
	}, nil))
	require.NoError(t, err)

	// Store the tablet record and the instance.
	err = SaveTablet(tablet)
	require.NoError(t, err)
	err = WriteInstance(instance, true, nil)
	require.NoError(t, err)

	// After this if we read a new information for the record that updates its
	// gtid set further, we shouldn't be detecting errant GTIDs on it since it is the primary!
	// We shouldn't be comparing it with a previous version of itself!
	instance.ExecutedGtidSet = "230ea8ea-81e3-11e4-972a-e25ec4bd140a:1-10589,8bc65c84-3fe4-11ed-a912-257f0fcdd6c9:1-34,316d193c-70e5-11e5-adb2-ecf4bb2262ff:1-351"
	err = detectErrantGTIDs(instance, tablet)
	require.NoError(t, err)
	require.EqualValues(t, "", instance.GtidErrant)
}<|MERGE_RESOLUTION|>--- conflicted
+++ resolved
@@ -38,15 +38,9 @@
 }
 
 func mkTestInstances() []*Instance {
-<<<<<<< HEAD
-	i710 := Instance{InstanceAlias: &topodatapb.TabletAlias{Cell: "zone1", Uid: 710}, Hostname: "i710", Port: 3306, TabletType: topodatapb.TabletType_PRIMARY, ServerID: 710, ExecBinlogCoordinates: BinlogCoordinates{LogFile: "mysql.000007", LogPos: 10}}
-	i720 := Instance{InstanceAlias: &topodatapb.TabletAlias{Cell: "zone1", Uid: 720}, Hostname: "i720", Port: 3306, TabletType: topodatapb.TabletType_REPLICA, ServerID: 720, ExecBinlogCoordinates: BinlogCoordinates{LogFile: "mysql.000007", LogPos: 20}}
-	i730 := Instance{InstanceAlias: &topodatapb.TabletAlias{Cell: "zone1", Uid: 730}, Hostname: "i730", Port: 3306, TabletType: topodatapb.TabletType_REPLICA, ServerID: 730, ExecBinlogCoordinates: BinlogCoordinates{LogFile: "mysql.000007", LogPos: 30}}
-=======
-	i710 := Instance{InstanceAlias: "zone1-i710", Hostname: "i710", Port: 3306, Cell: "zone1", TabletType: topodatapb.TabletType_PRIMARY, ServerID: 710, ExecBinlogCoordinates: BinlogCoordinates{LogFile: "mysql.000007", LogPos: 10}}
-	i720 := Instance{InstanceAlias: "zone1-i720", Hostname: "i720", Port: 3306, Cell: "zone1", TabletType: topodatapb.TabletType_REPLICA, ServerID: 720, ExecBinlogCoordinates: BinlogCoordinates{LogFile: "mysql.000007", LogPos: 20}}
-	i730 := Instance{InstanceAlias: "zone1-i730", Hostname: "i730", Port: 3306, Cell: "zone1", TabletType: topodatapb.TabletType_REPLICA, ServerID: 730, ExecBinlogCoordinates: BinlogCoordinates{LogFile: "mysql.000007", LogPos: 30}}
->>>>>>> aa68b96c
+	i710 := Instance{InstanceAlias: &topodatapb.TabletAlias{Cell: "zone1", Uid: 710}, Hostname: "i710", Port: 3306, Cell: "zone1", TabletType: topodatapb.TabletType_PRIMARY, ServerID: 710, ExecBinlogCoordinates: BinlogCoordinates{LogFile: "mysql.000007", LogPos: 10}}
+	i720 := Instance{InstanceAlias: &topodatapb.TabletAlias{Cell: "zone1", Uid: 720}, Hostname: "i720", Port: 3306, Cell: "zone1", TabletType: topodatapb.TabletType_REPLICA, ServerID: 720, ExecBinlogCoordinates: BinlogCoordinates{LogFile: "mysql.000007", LogPos: 20}}
+	i730 := Instance{InstanceAlias: &topodatapb.TabletAlias{Cell: "zone1", Uid: 730}, Hostname: "i730", Port: 3306, Cell: "zone1", TabletType: topodatapb.TabletType_REPLICA, ServerID: 730, ExecBinlogCoordinates: BinlogCoordinates{LogFile: "mysql.000007", LogPos: 30}}
 	instances := []*Instance{&i710, &i720, &i730}
 	for _, instance := range instances {
 		instance.Version = "5.6.7"
@@ -75,11 +69,7 @@
 		VALUES
 				(?, ?, ?, ?, DATETIME('now'), DATETIME('now'), 1, ?, ?, ?, ?, ?, ?, ?, ?, ?, ?, ?, ?, ?, ?, ?, ?, ?, ?, ?, ?, ?, ?, ?, ?, ?, ?, ?, ?, ?, ?, ?, ?, ?, ?, ?, ?, ?, ?, ?, ?, ?, ?, ?, ?, ?, ?, ?, ?, ?, ?, ?, ?, ?, ?, ?, ?, ?, DATETIME('now'))
        `
-<<<<<<< HEAD
-	a1 := `zone1-0000000710, i710, 3306, 1, 710, , 5.6.7, 5.6, MySQL, false, false, STATEMENT,
-=======
-	a1 := `zone1-i710, i710, 3306, zone1, 1, 710, , 5.6.7, 5.6, MySQL, false, false, STATEMENT,
->>>>>>> aa68b96c
+	a1 := `zone1-0000000710, i710, 3306, zone1, 1, 710, , 5.6.7, 5.6, MySQL, false, false, STATEMENT,
 	FULL, false, false, , 0, , 0, 0, 0,
 	false, false, 0, 0, false, false, false, , , , , , , , 0, mysql.000007, 10, , 0, , , {0 false}, {0 false}, 0, 0, false, false, false, false, false, 0, 0, false, false, 0, false, false, 0, false,`
 
@@ -105,15 +95,9 @@
 				(?, ?, ?, ?, DATETIME('now'), DATETIME('now'), 1, ?, ?, ?, ?, ?, ?, ?, ?, ?, ?, ?, ?, ?, ?, ?, ?, ?, ?, ?, ?, ?, ?, ?, ?, ?, ?, ?, ?, ?, ?, ?, ?, ?, ?, ?, ?, ?, ?, ?, ?, ?, ?, ?, ?, ?, ?, ?, ?, ?, ?, ?, ?, ?, ?, ?, ?, ?, DATETIME('now'))
        `
 	a3 := `
-<<<<<<< HEAD
-		zone1-0000000710, i710, 3306, 1, 710, , 5.6.7, 5.6, MySQL, false, false, STATEMENT, FULL, false, false, , 0, , 0, 0, 0, false, false, 0, 0, false, false, false, , , , , , , , 0, mysql.000007, 10, , 0, , , {0 false}, {0 false}, 0, , , , 0, false, false, false, false, false, 0, 0, false, false, 0, false ,false, 0, false,
-		zone1-0000000720, i720, 3306, 2, 720, , 5.6.7, 5.6, MySQL, false, false, STATEMENT, FULL, false, false, , 0, , 0, 0, 0, false, false, 0, 0, false, false, false, , , , , , , , 0, mysql.000007, 20, , 0, , , {0 false}, {0 false}, 0, , , , 0, false, false, false, false, false, 0, 0, false, false, 0, false, false, 0, false,
-		zone1-0000000730, i730, 3306, 2, 730, , 5.6.7, 5.6, MySQL, false, false, STATEMENT, FULL, false, false, , 0, , 0, 0, 0, false, false, 0, 0, false, false, false, , , , , , , , 0, mysql.000007, 30, , 0, , , {0 false}, {0 false}, 0, , , , 0, false, false, false, false, false, 0, 0, false, false, 0, false, false, 0, false,
-=======
-		zone1-i710, i710, 3306, zone1, 1, 710, , 5.6.7, 5.6, MySQL, false, false, STATEMENT, FULL, false, false, , 0, , 0, 0, 0, false, false, 0, 0, false, false, false, , , , , , , , 0, mysql.000007, 10, , 0, , , {0 false}, {0 false}, 0, 0, false, false, false, false, false, 0, 0, false, false, 0, false ,false, 0, false,
-		zone1-i720, i720, 3306, zone1, 2, 720, , 5.6.7, 5.6, MySQL, false, false, STATEMENT, FULL, false, false, , 0, , 0, 0, 0, false, false, 0, 0, false, false, false, , , , , , , , 0, mysql.000007, 20, , 0, , , {0 false}, {0 false}, 0, 0, false, false, false, false, false, 0, 0, false, false, 0, false, false, 0, false,
-		zone1-i730, i730, 3306, zone1, 2, 730, , 5.6.7, 5.6, MySQL, false, false, STATEMENT, FULL, false, false, , 0, , 0, 0, 0, false, false, 0, 0, false, false, false, , , , , , , , 0, mysql.000007, 30, , 0, , , {0 false}, {0 false}, 0, 0, false, false, false, false, false, 0, 0, false, false, 0, false, false, 0, false,
->>>>>>> aa68b96c
+		zone1-0000000710, i710, 3306, zone1, 1, 710, , 5.6.7, 5.6, MySQL, false, false, STATEMENT, FULL, false, false, , 0, , 0, 0, 0, false, false, 0, 0, false, false, false, , , , , , , , 0, mysql.000007, 10, , 0, , , {0 false}, {0 false}, 0, 0, false, false, false, false, false, 0, 0, false, false, 0, false ,false, 0, false,
+		zone1-0000000720, i720, 3306, zone1, 2, 720, , 5.6.7, 5.6, MySQL, false, false, STATEMENT, FULL, false, false, , 0, , 0, 0, 0, false, false, 0, 0, false, false, false, , , , , , , , 0, mysql.000007, 20, , 0, , , {0 false}, {0 false}, 0, 0, false, false, false, false, false, 0, 0, false, false, 0, false, false, 0, false,
+		zone1-0000000730, i730, 3306, zone1, 2, 730, , 5.6.7, 5.6, MySQL, false, false, STATEMENT, FULL, false, false, , 0, , 0, 0, 0, false, false, 0, 0, false, false, false, , , , , , , , 0, mysql.000007, 30, , 0, , , {0 false}, {0 false}, 0, 0, false, false, false, false, false, 0, 0, false, false, 0, false, false, 0, false,
 		`
 
 	sql3, args3, err := mkInsertForInstances(instances[:3], true, true)
