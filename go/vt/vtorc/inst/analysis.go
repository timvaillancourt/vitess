/*
   Copyright 2015 Shlomi Noach, courtesy Booking.com

   Licensed under the Apache License, Version 2.0 (the "License");
   you may not use this file except in compliance with the License.
   You may obtain a copy of the License at

       http://www.apache.org/licenses/LICENSE-2.0

   Unless required by applicable law or agreed to in writing, software
   distributed under the License is distributed on an "AS IS" BASIS,
   WITHOUT WARRANTIES OR CONDITIONS OF ANY KIND, either express or implied.
   See the License for the specific language governing permissions and
   limitations under the License.
*/

package inst

import (
	"encoding/json"
	"time"

	topodatapb "vitess.io/vitess/go/vt/proto/topodata"
	"vitess.io/vitess/go/vt/vtorc/config"
)

type AnalysisCode string

const (
	NoProblem                              AnalysisCode = "NoProblem"
	ClusterHasNoPrimary                    AnalysisCode = "ClusterHasNoPrimary"
	PrimaryTabletDeleted                   AnalysisCode = "PrimaryTabletDeleted"
	InvalidPrimary                         AnalysisCode = "InvalidPrimary"
	InvalidReplica                         AnalysisCode = "InvalidReplica"
	DeadPrimaryWithoutReplicas             AnalysisCode = "DeadPrimaryWithoutReplicas"
	DeadPrimary                            AnalysisCode = "DeadPrimary"
	DeadPrimaryAndReplicas                 AnalysisCode = "DeadPrimaryAndReplicas"
	DeadPrimaryAndSomeReplicas             AnalysisCode = "DeadPrimaryAndSomeReplicas"
	PrimaryHasPrimary                      AnalysisCode = "PrimaryHasPrimary"
	PrimaryIsReadOnly                      AnalysisCode = "PrimaryIsReadOnly"
	PrimaryCurrentTypeMismatch             AnalysisCode = "PrimaryCurrentTypeMismatch"
	PrimarySemiSyncMustBeSet               AnalysisCode = "PrimarySemiSyncMustBeSet"
	PrimarySemiSyncMustNotBeSet            AnalysisCode = "PrimarySemiSyncMustNotBeSet"
	ReplicaIsWritable                      AnalysisCode = "ReplicaIsWritable"
	NotConnectedToPrimary                  AnalysisCode = "NotConnectedToPrimary"
	ConnectedToWrongPrimary                AnalysisCode = "ConnectedToWrongPrimary"
	ReplicationStopped                     AnalysisCode = "ReplicationStopped"
	ReplicaSemiSyncMustBeSet               AnalysisCode = "ReplicaSemiSyncMustBeSet"
	ReplicaSemiSyncMustNotBeSet            AnalysisCode = "ReplicaSemiSyncMustNotBeSet"
	ReplicaMisconfigured                   AnalysisCode = "ReplicaMisconfigured"
	UnreachablePrimaryWithLaggingReplicas  AnalysisCode = "UnreachablePrimaryWithLaggingReplicas"
	UnreachablePrimary                     AnalysisCode = "UnreachablePrimary"
	PrimarySingleReplicaNotReplicating     AnalysisCode = "PrimarySingleReplicaNotReplicating"
	PrimarySingleReplicaDead               AnalysisCode = "PrimarySingleReplicaDead"
	AllPrimaryReplicasNotReplicating       AnalysisCode = "AllPrimaryReplicasNotReplicating"
	AllPrimaryReplicasNotReplicatingOrDead AnalysisCode = "AllPrimaryReplicasNotReplicatingOrDead"
	LockedSemiSyncPrimaryHypothesis        AnalysisCode = "LockedSemiSyncPrimaryHypothesis"
	LockedSemiSyncPrimary                  AnalysisCode = "LockedSemiSyncPrimary"
	PrimarySemiSyncBlocked                 AnalysisCode = "PrimarySemiSyncBlocked"
	ErrantGTIDDetected                     AnalysisCode = "ErrantGTIDDetected"
	PrimaryDiskStalled                     AnalysisCode = "PrimaryDiskStalled"
)

type StructureAnalysisCode string

const (
	StatementAndMixedLoggingReplicasStructureWarning     StructureAnalysisCode = "StatementAndMixedLoggingReplicasStructureWarning"
	StatementAndRowLoggingReplicasStructureWarning       StructureAnalysisCode = "StatementAndRowLoggingReplicasStructureWarning"
	MixedAndRowLoggingReplicasStructureWarning           StructureAnalysisCode = "MixedAndRowLoggingReplicasStructureWarning"
	MultipleMajorVersionsLoggingReplicasStructureWarning StructureAnalysisCode = "MultipleMajorVersionsLoggingReplicasStructureWarning"
	NoLoggingReplicasStructureWarning                    StructureAnalysisCode = "NoLoggingReplicasStructureWarning"
	DifferentGTIDModesStructureWarning                   StructureAnalysisCode = "DifferentGTIDModesStructureWarning"
	ErrantGTIDStructureWarning                           StructureAnalysisCode = "ErrantGTIDStructureWarning"
	NoFailoverSupportStructureWarning                    StructureAnalysisCode = "NoFailoverSupportStructureWarning"
	NoWriteablePrimaryStructureWarning                   StructureAnalysisCode = "NoWriteablePrimaryStructureWarning"
	NotEnoughValidSemiSyncReplicasStructureWarning       StructureAnalysisCode = "NotEnoughValidSemiSyncReplicasStructureWarning"
)

// PeerAnalysisMap indicates the number of peers agreeing on an analysis.
// Key of this map is a InstanceAnalysis.String()
type PeerAnalysisMap map[string]int

type ReplicationAnalysisHints struct {
	AuditAnalysis bool
}

// ReplicationAnalysis notes analysis on replication chain status, per instance
type ReplicationAnalysis struct {
<<<<<<< HEAD
	AnalyzedInstanceAlias        *topodatapb.TabletAlias
	AnalyzedInstancePrimaryAlias *topodatapb.TabletAlias
	TabletType                   topodatapb.TabletType
	CurrentTabletType            topodatapb.TabletType
	PrimaryTimeStamp             time.Time
	AnalyzedKeyspace             string
	AnalyzedShard                string
=======
	AnalyzedInstanceAlias                     string
	AnalyzedInstancePrimaryAlias              string
	TabletType                                topodatapb.TabletType
	CurrentTabletType                         topodatapb.TabletType
	PrimaryTimeStamp                          time.Time
	AnalyzedKeyspace                          string
	AnalyzedShard                             string
	AnalyzedKeyspaceEmergencyReparentDisabled bool
	AnalyzedShardEmergencyReparentDisabled    bool
>>>>>>> 884aa5ae
	// ShardPrimaryTermTimestamp is the primary term start time stored in the shard record.
	ShardPrimaryTermTimestamp                 time.Time
	AnalyzedInstanceBinlogCoordinates         BinlogCoordinates
	IsPrimary                                 bool
	IsClusterPrimary                          bool
	LastCheckValid                            bool
	LastCheckPartialSuccess                   bool
	CountReplicas                             uint
	CountValidReplicas                        uint
	CountValidReplicatingReplicas             uint
	ReplicationStopped                        bool
	ErrantGTID                                string
	ReplicaNetTimeout                         int32
	HeartbeatInterval                         float64
	Analysis                                  AnalysisCode
	Description                               string
	StructureAnalysis                         []StructureAnalysisCode
	OracleGTIDImmediateTopology               bool
	BinlogServerImmediateTopology             bool
	SemiSyncPrimaryEnabled                    bool
	SemiSyncPrimaryStatus                     bool
	SemiSyncPrimaryWaitForReplicaCount        uint
	SemiSyncPrimaryClients                    uint
	SemiSyncReplicaEnabled                    bool
	SemiSyncBlocked                           bool
	CountSemiSyncReplicasEnabled              uint
	CountLoggingReplicas                      uint
	CountStatementBasedLoggingReplicas        uint
	CountMixedBasedLoggingReplicas            uint
	CountRowBasedLoggingReplicas              uint
	CountDistinctMajorVersionsLoggingReplicas uint
	CountDelayedReplicas                      uint
	CountLaggingReplicas                      uint
	IsActionableRecovery                      bool
	RecoveryId                                int64
	GTIDMode                                  string
	MinReplicaGTIDMode                        string
	MaxReplicaGTIDMode                        string
	MaxReplicaGTIDErrant                      string
	IsReadOnly                                bool
	IsDiskStalled                             bool
}

func (replicationAnalysis *ReplicationAnalysis) MarshalJSON() ([]byte, error) {
	i := struct {
		ReplicationAnalysis
	}{}
	i.ReplicationAnalysis = *replicationAnalysis

	return json.Marshal(i)
}

// ValidSecondsFromSeenToLastAttemptedCheck returns the maximum allowed elapsed time
// between last_attempted_check to last_checked before we consider the instance as invalid.
func ValidSecondsFromSeenToLastAttemptedCheck() uint {
	return config.GetInstancePollSeconds()
}<|MERGE_RESOLUTION|>--- conflicted
+++ resolved
@@ -86,17 +86,8 @@
 
 // ReplicationAnalysis notes analysis on replication chain status, per instance
 type ReplicationAnalysis struct {
-<<<<<<< HEAD
-	AnalyzedInstanceAlias        *topodatapb.TabletAlias
-	AnalyzedInstancePrimaryAlias *topodatapb.TabletAlias
-	TabletType                   topodatapb.TabletType
-	CurrentTabletType            topodatapb.TabletType
-	PrimaryTimeStamp             time.Time
-	AnalyzedKeyspace             string
-	AnalyzedShard                string
-=======
-	AnalyzedInstanceAlias                     string
-	AnalyzedInstancePrimaryAlias              string
+	AnalyzedInstanceAlias                     *topodatapb.TabletAlias
+	AnalyzedInstancePrimaryAlias              *topodatapb.TabletAlias
 	TabletType                                topodatapb.TabletType
 	CurrentTabletType                         topodatapb.TabletType
 	PrimaryTimeStamp                          time.Time
@@ -104,7 +95,6 @@
 	AnalyzedShard                             string
 	AnalyzedKeyspaceEmergencyReparentDisabled bool
 	AnalyzedShardEmergencyReparentDisabled    bool
->>>>>>> 884aa5ae
 	// ShardPrimaryTermTimestamp is the primary term start time stored in the shard record.
 	ShardPrimaryTermTimestamp                 time.Time
 	AnalyzedInstanceBinlogCoordinates         BinlogCoordinates
