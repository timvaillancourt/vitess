--- conflicted
+++ resolved
@@ -39,13 +39,8 @@
 		keyspaceName           string
 		shardName              string
 		shard                  *topodatapb.Shard
-<<<<<<< HEAD
 		primaryAliasWanted     *topodatapb.TabletAlias
-		primaryTimestampWanted string
-=======
-		primaryAliasWanted     string
 		primaryTimestampWanted time.Time
->>>>>>> bd9e5d0f
 		err                    string
 	}{
 		{
@@ -59,13 +54,8 @@
 				},
 				PrimaryTermStartTime: protoutil.TimeToProto(timeToUse.Add(1 * time.Hour)),
 			},
-<<<<<<< HEAD
-			primaryTimestampWanted: "2023-07-24 06:00:05.000001 +0000 UTC",
 			primaryAliasWanted:     &topodatapb.TabletAlias{Cell: "zone1", Uid: 301},
-=======
 			primaryTimestampWanted: timeToUse.Add(1 * time.Hour).UTC(),
-			primaryAliasWanted:     "zone1-0000000301",
->>>>>>> bd9e5d0f
 		}, {
 			name:         "Success with empty primary alias",
 			keyspaceName: "ks1",
@@ -73,13 +63,8 @@
 			shard: &topodatapb.Shard{
 				PrimaryTermStartTime: protoutil.TimeToProto(timeToUse),
 			},
-<<<<<<< HEAD
-			primaryTimestampWanted: "2023-07-24 05:00:05.000001 +0000 UTC",
 			primaryAliasWanted:     nil,
-=======
 			primaryTimestampWanted: timeToUse.UTC(),
-			primaryAliasWanted:     "",
->>>>>>> bd9e5d0f
 		}, {
 			name:         "Success with empty primary term start time",
 			keyspaceName: "ks1",
@@ -90,13 +75,8 @@
 					Uid:  301,
 				},
 			},
-<<<<<<< HEAD
-			primaryTimestampWanted: "",
 			primaryAliasWanted:     &topodatapb.TabletAlias{Cell: "zone1", Uid: 301},
-=======
 			primaryTimestampWanted: time.Time{},
-			primaryAliasWanted:     "zone1-0000000301",
->>>>>>> bd9e5d0f
 		},
 		{
 			name:         "No shard found",
