/*
Copyright 2022 The Vitess Authors.

Licensed under the Apache License, Version 2.0 (the "License");
you may not use this file except in compliance with the License.
You may obtain a copy of the License at

    http://www.apache.org/licenses/LICENSE-2.0

Unless required by applicable law or agreed to in writing, software
distributed under the License is distributed on an "AS IS" BASIS,
WITHOUT WARRANTIES OR CONDITIONS OF ANY KIND, either express or implied.
See the License for the specific language governing permissions and
limitations under the License.
*/

package logic

import (
	"context"
	"testing"

	"vitess.io/vitess/go/vt/log"

	"github.com/stretchr/testify/require"

	"vitess.io/vitess/go/vt/external/golib/sqlutils"
	topodatapb "vitess.io/vitess/go/vt/proto/topodata"
	"vitess.io/vitess/go/vt/topo/memorytopo"
	"vitess.io/vitess/go/vt/vtctl/reparentutil/policy"
	"vitess.io/vitess/go/vt/vtorc/config"
	"vitess.io/vitess/go/vt/vtorc/db"
	"vitess.io/vitess/go/vt/vtorc/inst"
	"vitess.io/vitess/go/vt/vtorc/test"
	_ "vitess.io/vitess/go/vt/vttablet/grpctmclient"
)

func TestAnalysisEntriesHaveSameRecovery(t *testing.T) {
	tests := []struct {
		prevAnalysisCode inst.AnalysisCode
		newAnalysisCode  inst.AnalysisCode
		shouldBeEqual    bool
	}{
		{
			// DeadPrimary and DeadPrimaryAndSomeReplicas have the same recovery
			prevAnalysisCode: inst.DeadPrimary,
			newAnalysisCode:  inst.DeadPrimaryAndSomeReplicas,
			shouldBeEqual:    true,
		}, {
			// DeadPrimary and StalledDiskPrimary have the same recovery
			prevAnalysisCode: inst.DeadPrimary,
			newAnalysisCode:  inst.PrimaryDiskStalled,
			shouldBeEqual:    true,
		}, {
			// PrimarySemiSyncBlocked and PrimaryDiskStalled have the same recovery
			prevAnalysisCode: inst.PrimarySemiSyncBlocked,
			newAnalysisCode:  inst.PrimaryDiskStalled,
			shouldBeEqual:    true,
		}, {
			// DeadPrimary and PrimaryTabletDeleted are different recoveries.
			prevAnalysisCode: inst.DeadPrimary,
			newAnalysisCode:  inst.PrimaryTabletDeleted,
			shouldBeEqual:    false,
		}, {
			// same codes will always have same recovery
			prevAnalysisCode: inst.DeadPrimary,
			newAnalysisCode:  inst.DeadPrimary,
			shouldBeEqual:    true,
		}, {
			prevAnalysisCode: inst.PrimaryHasPrimary,
			newAnalysisCode:  inst.DeadPrimaryAndSomeReplicas,
			shouldBeEqual:    false,
		}, {
			prevAnalysisCode: inst.DeadPrimary,
			newAnalysisCode:  inst.PrimaryHasPrimary,
			shouldBeEqual:    false,
		}, {
			prevAnalysisCode: inst.LockedSemiSyncPrimary,
			newAnalysisCode:  inst.PrimaryHasPrimary,
			shouldBeEqual:    false,
		}, {
			prevAnalysisCode: inst.PrimaryIsReadOnly,
			newAnalysisCode:  inst.PrimarySemiSyncMustNotBeSet,
			shouldBeEqual:    true,
		}, {
			prevAnalysisCode: inst.PrimarySemiSyncMustBeSet,
			newAnalysisCode:  inst.PrimarySemiSyncMustNotBeSet,
			shouldBeEqual:    true,
		}, {
			prevAnalysisCode: inst.PrimaryCurrentTypeMismatch,
			newAnalysisCode:  inst.PrimarySemiSyncMustNotBeSet,
			shouldBeEqual:    true,
		}, {
			prevAnalysisCode: inst.PrimaryIsReadOnly,
			newAnalysisCode:  inst.DeadPrimary,
			shouldBeEqual:    false,
		}, {
			prevAnalysisCode: inst.NotConnectedToPrimary,
			newAnalysisCode:  inst.ConnectedToWrongPrimary,
			shouldBeEqual:    true,
		}, {
			prevAnalysisCode: inst.ConnectedToWrongPrimary,
			newAnalysisCode:  inst.ReplicaIsWritable,
			shouldBeEqual:    true,
		},
	}
	t.Parallel()
	for _, tt := range tests {
		t.Run(string(tt.prevAnalysisCode)+","+string(tt.newAnalysisCode), func(t *testing.T) {
			res := analysisEntriesHaveSameRecovery(&inst.DetectionAnalysis{Analysis: tt.prevAnalysisCode}, &inst.DetectionAnalysis{Analysis: tt.newAnalysisCode})
			require.Equal(t, tt.shouldBeEqual, res)
		})
	}
}

func TestElectNewPrimaryPanic(t *testing.T) {
	orcDb, err := db.OpenVTOrc()
	require.NoError(t, err)
	oldTs := ts
	defer func() {
		ts = oldTs
		_, err = orcDb.Exec("delete from vitess_tablet")
		require.NoError(t, err)
	}()

	tablet := &topodatapb.Tablet{
		Alias: &topodatapb.TabletAlias{
			Cell: "zone1",
			Uid:  100,
		},
		Hostname:      "localhost",
		MysqlHostname: "localhost",
		MysqlPort:     1200,
		Keyspace:      "ks",
		Shard:         "-",
		Type:          topodatapb.TabletType_REPLICA,
	}
	err = inst.SaveTablet(tablet)
	require.NoError(t, err)
<<<<<<< HEAD
	analysisEntry := &inst.ReplicationAnalysis{
		AnalyzedInstanceAlias: tablet.Alias,
=======
	analysisEntry := &inst.DetectionAnalysis{
		AnalyzedInstanceAlias: topoproto.TabletAliasString(tablet.Alias),
>>>>>>> 80fccbc0
	}
	ctx, cancel := context.WithCancel(context.Background())
	defer cancel()

	ts = memorytopo.NewServer(ctx, "zone1")
	recoveryAttempted, _, err := electNewPrimary(context.Background(), analysisEntry, log.NewPrefixedLogger("prefix"))
	require.True(t, recoveryAttempted)
	require.Error(t, err)
}

func TestRecoveryRegistration(t *testing.T) {
	orcDb, err := db.OpenVTOrc()
	require.NoError(t, err)
	oldTs := ts
	defer func() {
		ts = oldTs
		_, err = orcDb.Exec("delete from vitess_tablet")
		require.NoError(t, err)
	}()

	primary := &topodatapb.Tablet{
		Alias: &topodatapb.TabletAlias{
			Cell: "zone1",
			Uid:  1,
		},
		Hostname:      "localhost1",
		MysqlHostname: "localhost1",
		MysqlPort:     1200,
		Keyspace:      "ks",
		Shard:         "0",
		Type:          topodatapb.TabletType_PRIMARY,
	}
	replica := &topodatapb.Tablet{
		Alias: &topodatapb.TabletAlias{
			Cell: "zone1",
			Uid:  2,
		},
		Hostname:      "localhost2",
		MysqlHostname: "localhost2",
		MysqlPort:     1200,
		Keyspace:      "ks",
		Shard:         "0",
		Type:          topodatapb.TabletType_REPLICA,
	}
	err = inst.SaveTablet(primary)
	require.NoError(t, err)
	err = inst.SaveTablet(replica)
	require.NoError(t, err)
<<<<<<< HEAD
	primaryAnalysisEntry := inst.ReplicationAnalysis{
		AnalyzedInstanceAlias: primary.Alias,
		Analysis:              inst.ReplicationStopped,
	}
	replicaAnalysisEntry := inst.ReplicationAnalysis{
		AnalyzedInstanceAlias: replica.Alias,
=======
	primaryAnalysisEntry := inst.DetectionAnalysis{
		AnalyzedInstanceAlias: topoproto.TabletAliasString(primary.Alias),
		Analysis:              inst.ReplicationStopped,
	}
	replicaAnalysisEntry := inst.DetectionAnalysis{
		AnalyzedInstanceAlias: topoproto.TabletAliasString(replica.Alias),
>>>>>>> 80fccbc0
		Analysis:              inst.DeadPrimary,
	}
	ctx, cancel := context.WithCancel(context.Background())
	defer cancel()

	ts = memorytopo.NewServer(ctx, "zone1")
	tp, err := AttemptRecoveryRegistration(&replicaAnalysisEntry)
	require.NoError(t, err)

	// because there is another recovery in progress for this shard, this will fail.
	_, err = AttemptRecoveryRegistration(&primaryAnalysisEntry)
	require.ErrorContains(t, err, "Active recovery")

	// Lets say the recovery finishes after some time.
	err = resolveRecovery(tp, nil)
	require.NoError(t, err)

	// now this recovery registration should be successful.
	_, err = AttemptRecoveryRegistration(&primaryAnalysisEntry)
	require.NoError(t, err)
}

func TestGetCheckAndRecoverFunctionCode(t *testing.T) {
	keyspace := "ks1"
	shard := "-"
	tests := []struct {
		name                         string
		ersEnabled                   bool
		convertTabletWithErrantGTIDs bool
		analysisEntry                *inst.DetectionAnalysis
		wantRecoveryFunction         recoveryFunction
		wantSkipRecovery             bool
	}{
		{
			name:       "DeadPrimary with ERS enabled",
			ersEnabled: true,
			analysisEntry: &inst.DetectionAnalysis{
				Analysis:         inst.DeadPrimary,
				AnalyzedKeyspace: keyspace,
				AnalyzedShard:    shard,
			},
			wantRecoveryFunction: recoverDeadPrimaryFunc,
		}, {
			name:       "DeadPrimary with ERS disabled",
			ersEnabled: false,
			analysisEntry: &inst.DetectionAnalysis{
				Analysis:         inst.DeadPrimary,
				AnalyzedKeyspace: keyspace,
				AnalyzedShard:    shard,
			},
			wantRecoveryFunction: recoverDeadPrimaryFunc,
			wantSkipRecovery:     true,
		}, {
			name:       "StalledDiskPrimary with ERS enabled",
			ersEnabled: true,
			analysisEntry: &inst.DetectionAnalysis{
				Analysis:         inst.PrimaryDiskStalled,
				AnalyzedKeyspace: keyspace,
				AnalyzedShard:    shard,
			},
			wantRecoveryFunction: recoverDeadPrimaryFunc,
		}, {
			name:       "StalledDiskPrimary with ERS disabled",
			ersEnabled: false,
			analysisEntry: &inst.DetectionAnalysis{
				Analysis:         inst.PrimaryDiskStalled,
				AnalyzedKeyspace: keyspace,
				AnalyzedShard:    shard,
			},
			wantRecoveryFunction: recoverDeadPrimaryFunc,
			wantSkipRecovery:     true,
		}, {
			name:       "PrimarySemiSyncBlocked with ERS enabled",
			ersEnabled: true,
			analysisEntry: &inst.DetectionAnalysis{
				Analysis:         inst.PrimarySemiSyncBlocked,
				AnalyzedKeyspace: keyspace,
				AnalyzedShard:    shard,
			},
			wantRecoveryFunction: recoverDeadPrimaryFunc,
		}, {
			name:       "PrimarySemiSyncBlocked with ERS disabled",
			ersEnabled: false,
			analysisEntry: &inst.DetectionAnalysis{
				Analysis:         inst.PrimarySemiSyncBlocked,
				AnalyzedKeyspace: keyspace,
				AnalyzedShard:    shard,
			},
			wantRecoveryFunction: recoverDeadPrimaryFunc,
			wantSkipRecovery:     true,
		}, {
			name:       "PrimaryTabletDeleted with ERS enabled",
			ersEnabled: true,
			analysisEntry: &inst.DetectionAnalysis{
				Analysis:         inst.PrimaryTabletDeleted,
				AnalyzedKeyspace: keyspace,
				AnalyzedShard:    shard,
			},
			wantRecoveryFunction: recoverPrimaryTabletDeletedFunc,
		}, {
			name:       "PrimaryTabletDeleted with ERS disabled",
			ersEnabled: false,
			analysisEntry: &inst.DetectionAnalysis{
				Analysis:         inst.PrimaryTabletDeleted,
				AnalyzedKeyspace: keyspace,
				AnalyzedShard:    shard,
			},
			wantRecoveryFunction: recoverPrimaryTabletDeletedFunc,
			wantSkipRecovery:     true,
		}, {
			name:       "PrimaryHasPrimary",
			ersEnabled: false,
			analysisEntry: &inst.DetectionAnalysis{
				Analysis:         inst.PrimaryHasPrimary,
				AnalyzedKeyspace: keyspace,
				AnalyzedShard:    shard,
			},
			wantRecoveryFunction: recoverPrimaryHasPrimaryFunc,
		}, {
			name:       "ClusterHasNoPrimary",
			ersEnabled: false,
			analysisEntry: &inst.DetectionAnalysis{
				Analysis:         inst.ClusterHasNoPrimary,
				AnalyzedKeyspace: keyspace,
				AnalyzedShard:    shard,
			},
			wantRecoveryFunction: electNewPrimaryFunc,
		}, {
			name:       "ReplicationStopped",
			ersEnabled: false,
			analysisEntry: &inst.DetectionAnalysis{
				Analysis:         inst.ReplicationStopped,
				AnalyzedKeyspace: keyspace,
				AnalyzedShard:    shard,
			},
			wantRecoveryFunction: fixReplicaFunc,
		}, {
			name:       "PrimarySemiSyncMustBeSet",
			ersEnabled: false,
			analysisEntry: &inst.DetectionAnalysis{
				Analysis:         inst.PrimarySemiSyncMustBeSet,
				AnalyzedKeyspace: keyspace,
				AnalyzedShard:    shard,
			},
			wantRecoveryFunction: fixPrimaryFunc,
		}, {
			name:                         "ErrantGTIDDetected",
			ersEnabled:                   false,
			convertTabletWithErrantGTIDs: true,
			analysisEntry: &inst.DetectionAnalysis{
				Analysis:         inst.ErrantGTIDDetected,
				AnalyzedKeyspace: keyspace,
				AnalyzedShard:    shard,
			},
			wantRecoveryFunction: recoverErrantGTIDDetectedFunc,
		}, {
			name:                         "ErrantGTIDDetected with --change-tablets-with-errant-gtid-to-drained false",
			ersEnabled:                   false,
			convertTabletWithErrantGTIDs: false,
			analysisEntry: &inst.DetectionAnalysis{
				Analysis:         inst.ErrantGTIDDetected,
				AnalyzedKeyspace: keyspace,
				AnalyzedShard:    shard,
			},
			wantRecoveryFunction: recoverErrantGTIDDetectedFunc,
			wantSkipRecovery:     true,
		}, {
			name:       "DeadPrimary with global ERS enabled and keyspace ERS disabled",
			ersEnabled: true,
			analysisEntry: &inst.DetectionAnalysis{
				Analysis:         inst.DeadPrimary,
				AnalyzedKeyspace: keyspace,
				AnalyzedShard:    shard,
				AnalyzedKeyspaceEmergencyReparentDisabled: true,
			},
			wantRecoveryFunction: recoverDeadPrimaryFunc,
			wantSkipRecovery:     true,
		}, {
			name:       "DeadPrimary with global+keyspace ERS enabled and shard ERS disabled",
			ersEnabled: true,
			analysisEntry: &inst.DetectionAnalysis{
				Analysis:                               inst.DeadPrimary,
				AnalyzedKeyspace:                       keyspace,
				AnalyzedShard:                          shard,
				AnalyzedShardEmergencyReparentDisabled: true,
			},
			wantRecoveryFunction: recoverDeadPrimaryFunc,
			wantSkipRecovery:     true,
		}, {
			name:       "UnreachablePrimary",
			ersEnabled: true,
			analysisEntry: &inst.DetectionAnalysis{
				Analysis:                               inst.UnreachablePrimary,
				AnalyzedKeyspace:                       keyspace,
				AnalyzedShard:                          shard,
				AnalyzedShardEmergencyReparentDisabled: true,
			},
			wantRecoveryFunction: restartArbitraryDirectReplicaFunc,
			wantSkipRecovery:     false,
		}, {
			name:       "UnreachablePrimaryWithBrokenReplicas",
			ersEnabled: true,
			analysisEntry: &inst.DetectionAnalysis{
				Analysis:                               inst.UnreachablePrimaryWithBrokenReplicas,
				AnalyzedKeyspace:                       keyspace,
				AnalyzedShard:                          shard,
				AnalyzedShardEmergencyReparentDisabled: true,
			},
			wantRecoveryFunction: restartAllDirectReplicasFunc,
			wantSkipRecovery:     false,
		},
	}

	for _, tt := range tests {
		t.Run(tt.name, func(t *testing.T) {
			prevVal := config.ERSEnabled()
			config.SetERSEnabled(tt.ersEnabled)
			defer config.SetERSEnabled(prevVal)

			convertErrantVal := config.ConvertTabletWithErrantGTIDs()
			config.SetConvertTabletWithErrantGTIDs(tt.convertTabletWithErrantGTIDs)
			defer config.SetConvertTabletWithErrantGTIDs(convertErrantVal)

			gotFunc, skipRecovery := getCheckAndRecoverFunctionCode(tt.analysisEntry)
			require.EqualValues(t, tt.wantRecoveryFunction, gotFunc)
			require.EqualValues(t, tt.wantSkipRecovery, skipRecovery)
		})
	}
}

func TestRecheckPrimaryHealth(t *testing.T) {
	tests := []struct {
		name    string
		info    []*test.InfoForRecoveryAnalysis
		wantErr string
	}{
		{
			name: "analysis change",
			info: []*test.InfoForRecoveryAnalysis{{
				TabletInfo: &topodatapb.Tablet{
					Alias:         &topodatapb.TabletAlias{Cell: "zone1", Uid: 100},
					Hostname:      "localhost",
					Keyspace:      "ks",
					Shard:         "0",
					Type:          topodatapb.TabletType_PRIMARY,
					MysqlHostname: "localhost",
					MysqlPort:     6709,
				},
				DurabilityPolicy:              "none",
				LastCheckValid:                0,
				CountReplicas:                 4,
				CountValidReplicas:            4,
				CountValidReplicatingReplicas: 0,
			}},
			wantErr: "aborting ReplicationStopped, primary mitigation is required",
		},
		{
			name: "analysis did not change",
			info: []*test.InfoForRecoveryAnalysis{{
				TabletInfo: &topodatapb.Tablet{
					Alias:         &topodatapb.TabletAlias{Cell: "zone1", Uid: 101},
					Hostname:      "localhost",
					Keyspace:      "ks",
					Shard:         "0",
					Type:          topodatapb.TabletType_PRIMARY,
					MysqlHostname: "localhost",
					MysqlPort:     6708,
				},
				DurabilityPolicy:              policy.DurabilityNone,
				LastCheckValid:                1,
				CountReplicas:                 4,
				CountValidReplicas:            4,
				CountValidReplicatingReplicas: 3,
				CountValidOracleGTIDReplicas:  4,
				CountLoggingReplicas:          2,
				IsPrimary:                     1,
				CurrentTabletType:             int(topodatapb.TabletType_PRIMARY),
			}, {
				TabletInfo: &topodatapb.Tablet{
					Alias:         &topodatapb.TabletAlias{Cell: "zone1", Uid: 100},
					Hostname:      "localhost",
					Keyspace:      "ks",
					Shard:         "0",
					Type:          topodatapb.TabletType_REPLICA,
					MysqlHostname: "localhost",
					MysqlPort:     6709,
				},
				DurabilityPolicy: policy.DurabilityNone,
				PrimaryTabletInfo: &topodatapb.Tablet{
					Alias: &topodatapb.TabletAlias{Cell: "zone1", Uid: 101},
				},
				LastCheckValid:     1,
				ReadOnly:           1,
				ReplicationStopped: 1,
			}},
		},
	}

	for _, tt := range tests {
		t.Run(tt.name, func(t *testing.T) {
			// reset vtorc db after every test
			oldDB := db.Db
			defer func() {
				db.Db = oldDB
			}()

			var rowMaps []sqlutils.RowMap
			for _, analysis := range tt.info {
				analysis.SetValuesFromTabletInfo()
				rowMaps = append(rowMaps, analysis.ConvertToRowMap())
			}

			// set replication analysis in Vtorc DB.
			db.Db = test.NewTestDB([][]sqlutils.RowMap{rowMaps})

<<<<<<< HEAD
			err := recheckPrimaryHealth(&inst.ReplicationAnalysis{
				AnalyzedInstanceAlias: &topodatapb.TabletAlias{Cell: "zone1", Uid: 100},
=======
			err := recheckPrimaryHealth(&inst.DetectionAnalysis{
				AnalyzedInstanceAlias: "zon1-0000000100",
>>>>>>> 80fccbc0
				Analysis:              inst.ReplicationStopped,
				AnalyzedKeyspace:      "ks",
				AnalyzedShard:         "0",
			}, func(*topodatapb.TabletAlias, bool) {
				// the implementation for DiscoverInstance is not required because we are mocking the db response.
			})

			if tt.wantErr != "" {
				require.EqualError(t, err, tt.wantErr)
				return
			}

			require.NoError(t, err)
		})
	}

}<|MERGE_RESOLUTION|>--- conflicted
+++ resolved
@@ -137,13 +137,8 @@
 	}
 	err = inst.SaveTablet(tablet)
 	require.NoError(t, err)
-<<<<<<< HEAD
-	analysisEntry := &inst.ReplicationAnalysis{
+	analysisEntry := &inst.DetectionAnalysis{
 		AnalyzedInstanceAlias: tablet.Alias,
-=======
-	analysisEntry := &inst.DetectionAnalysis{
-		AnalyzedInstanceAlias: topoproto.TabletAliasString(tablet.Alias),
->>>>>>> 80fccbc0
 	}
 	ctx, cancel := context.WithCancel(context.Background())
 	defer cancel()
@@ -192,21 +187,12 @@
 	require.NoError(t, err)
 	err = inst.SaveTablet(replica)
 	require.NoError(t, err)
-<<<<<<< HEAD
-	primaryAnalysisEntry := inst.ReplicationAnalysis{
+	primaryAnalysisEntry := inst.DetectionAnalysis{
 		AnalyzedInstanceAlias: primary.Alias,
 		Analysis:              inst.ReplicationStopped,
 	}
-	replicaAnalysisEntry := inst.ReplicationAnalysis{
+	replicaAnalysisEntry := inst.DetectionAnalysis{
 		AnalyzedInstanceAlias: replica.Alias,
-=======
-	primaryAnalysisEntry := inst.DetectionAnalysis{
-		AnalyzedInstanceAlias: topoproto.TabletAliasString(primary.Alias),
-		Analysis:              inst.ReplicationStopped,
-	}
-	replicaAnalysisEntry := inst.DetectionAnalysis{
-		AnalyzedInstanceAlias: topoproto.TabletAliasString(replica.Alias),
->>>>>>> 80fccbc0
 		Analysis:              inst.DeadPrimary,
 	}
 	ctx, cancel := context.WithCancel(context.Background())
@@ -522,13 +508,8 @@
 			// set replication analysis in Vtorc DB.
 			db.Db = test.NewTestDB([][]sqlutils.RowMap{rowMaps})
 
-<<<<<<< HEAD
-			err := recheckPrimaryHealth(&inst.ReplicationAnalysis{
+			err := recheckPrimaryHealth(&inst.DetectionAnalysis{
 				AnalyzedInstanceAlias: &topodatapb.TabletAlias{Cell: "zone1", Uid: 100},
-=======
-			err := recheckPrimaryHealth(&inst.DetectionAnalysis{
-				AnalyzedInstanceAlias: "zon1-0000000100",
->>>>>>> 80fccbc0
 				Analysis:              inst.ReplicationStopped,
 				AnalyzedKeyspace:      "ks",
 				AnalyzedShard:         "0",
