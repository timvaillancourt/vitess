/*
Copyright 2022 The Vitess Authors.

Licensed under the Apache License, Version 2.0 (the "License");
you may not use this file except in compliance with the License.
You may obtain a copy of the License at

    http://www.apache.org/licenses/LICENSE-2.0

Unless required by applicable law or agreed to in writing, software
distributed under the License is distributed on an "AS IS" BASIS,
WITHOUT WARRANTIES OR CONDITIONS OF ANY KIND, either express or implied.
See the License for the specific language governing permissions and
limitations under the License.
*/

package logic

import (
	"context"
	"testing"

	"vitess.io/vitess/go/vt/log"

	"github.com/stretchr/testify/require"

	"vitess.io/vitess/go/vt/external/golib/sqlutils"
	topodatapb "vitess.io/vitess/go/vt/proto/topodata"
	"vitess.io/vitess/go/vt/topo/memorytopo"
	"vitess.io/vitess/go/vt/vtctl/reparentutil/policy"
	"vitess.io/vitess/go/vt/vtorc/config"
	"vitess.io/vitess/go/vt/vtorc/db"
	"vitess.io/vitess/go/vt/vtorc/inst"
	"vitess.io/vitess/go/vt/vtorc/test"
	_ "vitess.io/vitess/go/vt/vttablet/grpctmclient"
)

func TestAnalysisEntriesHaveSameRecovery(t *testing.T) {
	tests := []struct {
		prevAnalysisCode inst.AnalysisCode
		newAnalysisCode  inst.AnalysisCode
		shouldBeEqual    bool
	}{
		{
			// DeadPrimary and DeadPrimaryAndSomeReplicas have the same recovery
			prevAnalysisCode: inst.DeadPrimary,
			newAnalysisCode:  inst.DeadPrimaryAndSomeReplicas,
			shouldBeEqual:    true,
		}, {
			// DeadPrimary and StalledDiskPrimary have the same recovery
			prevAnalysisCode: inst.DeadPrimary,
			newAnalysisCode:  inst.PrimaryDiskStalled,
			shouldBeEqual:    true,
		}, {
			// PrimarySemiSyncBlocked and PrimaryDiskStalled have the same recovery
			prevAnalysisCode: inst.PrimarySemiSyncBlocked,
			newAnalysisCode:  inst.PrimaryDiskStalled,
			shouldBeEqual:    true,
		}, {
			// DeadPrimary and PrimaryTabletDeleted are different recoveries.
			prevAnalysisCode: inst.DeadPrimary,
			newAnalysisCode:  inst.PrimaryTabletDeleted,
			shouldBeEqual:    false,
		}, {
			// same codes will always have same recovery
			prevAnalysisCode: inst.DeadPrimary,
			newAnalysisCode:  inst.DeadPrimary,
			shouldBeEqual:    true,
		}, {
			prevAnalysisCode: inst.PrimaryHasPrimary,
			newAnalysisCode:  inst.DeadPrimaryAndSomeReplicas,
			shouldBeEqual:    false,
		}, {
			prevAnalysisCode: inst.DeadPrimary,
			newAnalysisCode:  inst.PrimaryHasPrimary,
			shouldBeEqual:    false,
		}, {
			prevAnalysisCode: inst.LockedSemiSyncPrimary,
			newAnalysisCode:  inst.PrimaryHasPrimary,
			shouldBeEqual:    false,
		}, {
			prevAnalysisCode: inst.PrimaryIsReadOnly,
			newAnalysisCode:  inst.PrimarySemiSyncMustNotBeSet,
			shouldBeEqual:    true,
		}, {
			prevAnalysisCode: inst.PrimarySemiSyncMustBeSet,
			newAnalysisCode:  inst.PrimarySemiSyncMustNotBeSet,
			shouldBeEqual:    true,
		}, {
			prevAnalysisCode: inst.PrimaryCurrentTypeMismatch,
			newAnalysisCode:  inst.PrimarySemiSyncMustNotBeSet,
			shouldBeEqual:    true,
		}, {
			prevAnalysisCode: inst.PrimaryIsReadOnly,
			newAnalysisCode:  inst.DeadPrimary,
			shouldBeEqual:    false,
		}, {
			prevAnalysisCode: inst.NotConnectedToPrimary,
			newAnalysisCode:  inst.ConnectedToWrongPrimary,
			shouldBeEqual:    true,
		}, {
			prevAnalysisCode: inst.ConnectedToWrongPrimary,
			newAnalysisCode:  inst.ReplicaIsWritable,
			shouldBeEqual:    true,
		},
	}
	t.Parallel()
	for _, tt := range tests {
		t.Run(string(tt.prevAnalysisCode)+","+string(tt.newAnalysisCode), func(t *testing.T) {
			res := analysisEntriesHaveSameRecovery(&inst.DetectionAnalysis{Analysis: tt.prevAnalysisCode}, &inst.DetectionAnalysis{Analysis: tt.newAnalysisCode})
			require.Equal(t, tt.shouldBeEqual, res)
		})
	}
}

func TestElectNewPrimaryPanic(t *testing.T) {
	orcDb, err := db.OpenVTOrc()
	require.NoError(t, err)
	oldTs := ts
	defer func() {
		ts = oldTs
		_, err = orcDb.Exec("delete from vitess_tablet")
		require.NoError(t, err)
	}()

	tablet := &topodatapb.Tablet{
		Alias: &topodatapb.TabletAlias{
			Cell: "zone1",
			Uid:  100,
		},
		Hostname:      "localhost",
		MysqlHostname: "localhost",
		MysqlPort:     1200,
		Keyspace:      "ks",
		Shard:         "-",
		Type:          topodatapb.TabletType_REPLICA,
	}
	err = inst.SaveTablet(tablet)
	require.NoError(t, err)
	analysisEntry := &inst.DetectionAnalysis{
		AnalyzedInstanceAlias: tablet.Alias,
	}
	ctx, cancel := context.WithCancel(context.Background())
	defer cancel()

	ts = memorytopo.NewServer(ctx, "zone1")
	recoveryAttempted, _, err := electNewPrimary(context.Background(), analysisEntry, log.NewPrefixedLogger("prefix"))
	require.True(t, recoveryAttempted)
	require.Error(t, err)
}

func TestRecoveryRegistration(t *testing.T) {
	orcDb, err := db.OpenVTOrc()
	require.NoError(t, err)
	oldTs := ts
	defer func() {
		ts = oldTs
		_, err = orcDb.Exec("delete from vitess_tablet")
		require.NoError(t, err)
	}()

	primary := &topodatapb.Tablet{
		Alias: &topodatapb.TabletAlias{
			Cell: "zone1",
			Uid:  1,
		},
		Hostname:      "localhost1",
		MysqlHostname: "localhost1",
		MysqlPort:     1200,
		Keyspace:      "ks",
		Shard:         "0",
		Type:          topodatapb.TabletType_PRIMARY,
	}
	replica := &topodatapb.Tablet{
		Alias: &topodatapb.TabletAlias{
			Cell: "zone1",
			Uid:  2,
		},
		Hostname:      "localhost2",
		MysqlHostname: "localhost2",
		MysqlPort:     1200,
		Keyspace:      "ks",
		Shard:         "0",
		Type:          topodatapb.TabletType_REPLICA,
	}
	err = inst.SaveTablet(primary)
	require.NoError(t, err)
	err = inst.SaveTablet(replica)
	require.NoError(t, err)
	primaryAnalysisEntry := inst.DetectionAnalysis{
		AnalyzedInstanceAlias: primary.Alias,
		Analysis:              inst.ReplicationStopped,
	}
	replicaAnalysisEntry := inst.DetectionAnalysis{
		AnalyzedInstanceAlias: replica.Alias,
		Analysis:              inst.DeadPrimary,
	}
	ctx, cancel := context.WithCancel(context.Background())
	defer cancel()

	ts = memorytopo.NewServer(ctx, "zone1")
	tp, err := AttemptRecoveryRegistration(&replicaAnalysisEntry)
	require.NoError(t, err)

	// because there is another recovery in progress for this shard, this will fail.
	_, err = AttemptRecoveryRegistration(&primaryAnalysisEntry)
	require.ErrorContains(t, err, "Active recovery")

	// Lets say the recovery finishes after some time.
	err = resolveRecovery(tp, nil)
	require.NoError(t, err)

	// now this recovery registration should be successful.
	_, err = AttemptRecoveryRegistration(&primaryAnalysisEntry)
	require.NoError(t, err)
}

func TestGetCheckAndRecoverFunctionCode(t *testing.T) {
	keyspace := "ks1"
	shard := "-"
	tests := []struct {
		name                         string
		ersEnabled                   bool
		convertTabletWithErrantGTIDs bool
		analysisEntry                *inst.DetectionAnalysis
		wantRecoveryFunction         recoveryFunction
		wantRecoverySkipCode         RecoverySkipCode
	}{
		{
			name:       "DeadPrimary with ERS enabled",
			ersEnabled: true,
			analysisEntry: &inst.DetectionAnalysis{
				Analysis:         inst.DeadPrimary,
				AnalyzedKeyspace: keyspace,
				AnalyzedShard:    shard,
			},
			wantRecoveryFunction: recoverDeadPrimaryFunc,
		}, {
			name:       "DeadPrimary with ERS disabled",
			ersEnabled: false,
			analysisEntry: &inst.DetectionAnalysis{
				Analysis:         inst.DeadPrimary,
				AnalyzedKeyspace: keyspace,
				AnalyzedShard:    shard,
			},
			wantRecoveryFunction: recoverDeadPrimaryFunc,
			wantRecoverySkipCode: RecoverySkipERSDisabled,
		}, {
			name:       "StalledDiskPrimary with ERS enabled",
			ersEnabled: true,
			analysisEntry: &inst.DetectionAnalysis{
				Analysis:         inst.PrimaryDiskStalled,
				AnalyzedKeyspace: keyspace,
				AnalyzedShard:    shard,
			},
			wantRecoveryFunction: recoverDeadPrimaryFunc,
		}, {
			name:       "StalledDiskPrimary with ERS disabled",
			ersEnabled: false,
			analysisEntry: &inst.DetectionAnalysis{
				Analysis:         inst.PrimaryDiskStalled,
				AnalyzedKeyspace: keyspace,
				AnalyzedShard:    shard,
			},
			wantRecoveryFunction: recoverDeadPrimaryFunc,
			wantRecoverySkipCode: RecoverySkipERSDisabled,
		}, {
			name:       "PrimarySemiSyncBlocked with ERS enabled",
			ersEnabled: true,
			analysisEntry: &inst.DetectionAnalysis{
				Analysis:         inst.PrimarySemiSyncBlocked,
				AnalyzedKeyspace: keyspace,
				AnalyzedShard:    shard,
			},
			wantRecoveryFunction: recoverDeadPrimaryFunc,
		}, {
			name:       "PrimarySemiSyncBlocked with ERS disabled",
			ersEnabled: false,
			analysisEntry: &inst.DetectionAnalysis{
				Analysis:         inst.PrimarySemiSyncBlocked,
				AnalyzedKeyspace: keyspace,
				AnalyzedShard:    shard,
			},
			wantRecoveryFunction: recoverDeadPrimaryFunc,
			wantRecoverySkipCode: RecoverySkipERSDisabled,
		}, {
			name:       "PrimaryTabletDeleted with ERS enabled",
			ersEnabled: true,
			analysisEntry: &inst.DetectionAnalysis{
				Analysis:         inst.PrimaryTabletDeleted,
				AnalyzedKeyspace: keyspace,
				AnalyzedShard:    shard,
			},
			wantRecoveryFunction: recoverPrimaryTabletDeletedFunc,
		}, {
			name:       "PrimaryTabletDeleted with ERS disabled",
			ersEnabled: false,
			analysisEntry: &inst.DetectionAnalysis{
				Analysis:         inst.PrimaryTabletDeleted,
				AnalyzedKeyspace: keyspace,
				AnalyzedShard:    shard,
			},
			wantRecoveryFunction: recoverPrimaryTabletDeletedFunc,
			wantRecoverySkipCode: RecoverySkipERSDisabled,
		}, {
			name:       "PrimaryHasPrimary",
			ersEnabled: false,
			analysisEntry: &inst.DetectionAnalysis{
				Analysis:         inst.PrimaryHasPrimary,
				AnalyzedKeyspace: keyspace,
				AnalyzedShard:    shard,
			},
			wantRecoveryFunction: recoverPrimaryHasPrimaryFunc,
		}, {
			name:       "ClusterHasNoPrimary",
			ersEnabled: false,
			analysisEntry: &inst.DetectionAnalysis{
				Analysis:         inst.ClusterHasNoPrimary,
				AnalyzedKeyspace: keyspace,
				AnalyzedShard:    shard,
			},
			wantRecoveryFunction: electNewPrimaryFunc,
		}, {
			name:       "ReplicationStopped",
			ersEnabled: false,
			analysisEntry: &inst.DetectionAnalysis{
				Analysis:         inst.ReplicationStopped,
				AnalyzedKeyspace: keyspace,
				AnalyzedShard:    shard,
			},
			wantRecoveryFunction: fixReplicaFunc,
		}, {
			name:       "PrimarySemiSyncMustBeSet",
			ersEnabled: false,
			analysisEntry: &inst.DetectionAnalysis{
				Analysis:         inst.PrimarySemiSyncMustBeSet,
				AnalyzedKeyspace: keyspace,
				AnalyzedShard:    shard,
			},
			wantRecoveryFunction: fixPrimaryFunc,
		}, {
			name:                         "ErrantGTIDDetected",
			ersEnabled:                   false,
			convertTabletWithErrantGTIDs: true,
			analysisEntry: &inst.DetectionAnalysis{
				Analysis:         inst.ErrantGTIDDetected,
				AnalyzedKeyspace: keyspace,
				AnalyzedShard:    shard,
			},
			wantRecoveryFunction: recoverErrantGTIDDetectedFunc,
		}, {
			name:                         "ErrantGTIDDetected with --change-tablets-with-errant-gtid-to-drained false",
			ersEnabled:                   false,
			convertTabletWithErrantGTIDs: false,
			analysisEntry: &inst.DetectionAnalysis{
				Analysis:         inst.ErrantGTIDDetected,
				AnalyzedKeyspace: keyspace,
				AnalyzedShard:    shard,
			},
			wantRecoveryFunction: recoverErrantGTIDDetectedFunc,
			wantRecoverySkipCode: RecoverySkipNoRecoveryAction,
		}, {
			name:       "DeadPrimary with global ERS enabled and keyspace ERS disabled",
			ersEnabled: true,
			analysisEntry: &inst.DetectionAnalysis{
				Analysis:         inst.DeadPrimary,
				AnalyzedKeyspace: keyspace,
				AnalyzedShard:    shard,
				AnalyzedKeyspaceEmergencyReparentDisabled: true,
			},
			wantRecoveryFunction: recoverDeadPrimaryFunc,
			wantRecoverySkipCode: RecoverySkipERSDisabled,
		}, {
			name:       "DeadPrimary with global+keyspace ERS enabled and shard ERS disabled",
			ersEnabled: true,
			analysisEntry: &inst.DetectionAnalysis{
				Analysis:                               inst.DeadPrimary,
				AnalyzedKeyspace:                       keyspace,
				AnalyzedShard:                          shard,
				AnalyzedShardEmergencyReparentDisabled: true,
			},
			wantRecoveryFunction: recoverDeadPrimaryFunc,
			wantRecoverySkipCode: RecoverySkipERSDisabled,
		}, {
			name:       "UnreachablePrimary",
			ersEnabled: true,
			analysisEntry: &inst.DetectionAnalysis{
				Analysis:                               inst.UnreachablePrimary,
				AnalyzedKeyspace:                       keyspace,
				AnalyzedShard:                          shard,
				AnalyzedShardEmergencyReparentDisabled: true,
			},
			wantRecoveryFunction: restartArbitraryDirectReplicaFunc,
		}, {
			name:       "UnreachablePrimaryWithBrokenReplicas",
			ersEnabled: true,
			analysisEntry: &inst.DetectionAnalysis{
				Analysis:                               inst.UnreachablePrimaryWithBrokenReplicas,
				AnalyzedKeyspace:                       keyspace,
				AnalyzedShard:                          shard,
				AnalyzedShardEmergencyReparentDisabled: true,
			},
			wantRecoveryFunction: restartAllDirectReplicasFunc,
		},
	}

	for _, tt := range tests {
		t.Run(tt.name, func(t *testing.T) {
			prevVal := config.ERSEnabled()
			config.SetERSEnabled(tt.ersEnabled)
			defer config.SetERSEnabled(prevVal)

			convertErrantVal := config.ConvertTabletWithErrantGTIDs()
			config.SetConvertTabletWithErrantGTIDs(tt.convertTabletWithErrantGTIDs)
			defer config.SetConvertTabletWithErrantGTIDs(convertErrantVal)

			gotFunc, recoverySkipCode := getCheckAndRecoverFunctionCode(tt.analysisEntry)
			require.EqualValues(t, tt.wantRecoveryFunction, gotFunc)
			require.EqualValues(t, tt.wantRecoverySkipCode.String(), recoverySkipCode.String())
		})
	}
}

func TestRecheckPrimaryHealth(t *testing.T) {
	tests := []struct {
		name    string
		info    []*test.InfoForRecoveryAnalysis
		wantErr string
	}{
		{
			name: "analysis change",
			info: []*test.InfoForRecoveryAnalysis{{
				TabletInfo: &topodatapb.Tablet{
					Alias:         &topodatapb.TabletAlias{Cell: "zone1", Uid: 100},
					Hostname:      "localhost",
					Keyspace:      "ks",
					Shard:         "0",
					Type:          topodatapb.TabletType_PRIMARY,
					MysqlHostname: "localhost",
					MysqlPort:     6709,
				},
				DurabilityPolicy:              "none",
				LastCheckValid:                0,
				CountReplicas:                 4,
				CountValidReplicas:            4,
				CountValidReplicatingReplicas: 0,
			}},
			wantErr: "aborting ReplicationStopped, primary mitigation is required",
		},
		{
			name: "analysis did not change",
			info: []*test.InfoForRecoveryAnalysis{{
				TabletInfo: &topodatapb.Tablet{
					Alias:         &topodatapb.TabletAlias{Cell: "zone1", Uid: 101},
					Hostname:      "localhost",
					Keyspace:      "ks",
					Shard:         "0",
					Type:          topodatapb.TabletType_PRIMARY,
					MysqlHostname: "localhost",
					MysqlPort:     6708,
				},
				DurabilityPolicy:              policy.DurabilityNone,
				LastCheckValid:                1,
				CountReplicas:                 4,
				CountValidReplicas:            4,
				CountValidReplicatingReplicas: 3,
				CountValidOracleGTIDReplicas:  4,
				CountLoggingReplicas:          2,
				IsPrimary:                     1,
				CurrentTabletType:             int(topodatapb.TabletType_PRIMARY),
			}, {
				TabletInfo: &topodatapb.Tablet{
					Alias:         &topodatapb.TabletAlias{Cell: "zone1", Uid: 100},
					Hostname:      "localhost",
					Keyspace:      "ks",
					Shard:         "0",
					Type:          topodatapb.TabletType_REPLICA,
					MysqlHostname: "localhost",
					MysqlPort:     6709,
				},
				DurabilityPolicy: policy.DurabilityNone,
				PrimaryTabletInfo: &topodatapb.Tablet{
					Alias: &topodatapb.TabletAlias{Cell: "zone1", Uid: 101},
				},
				LastCheckValid:     1,
				ReadOnly:           1,
				ReplicationStopped: 1,
			}},
		},
	}

	for _, tt := range tests {
		t.Run(tt.name, func(t *testing.T) {
			// reset vtorc db after every test
			oldDB := db.Db
			defer func() {
				db.Db = oldDB
			}()

			var rowMaps []sqlutils.RowMap
			for _, analysis := range tt.info {
				analysis.SetValuesFromTabletInfo()
				rowMaps = append(rowMaps, analysis.ConvertToRowMap())
			}

			// set replication analysis in Vtorc DB.
			db.Db = test.NewTestDB([][]sqlutils.RowMap{rowMaps})

			err := recheckPrimaryHealth(&inst.DetectionAnalysis{
				AnalyzedInstanceAlias: &topodatapb.TabletAlias{Cell: "zone1", Uid: 100},
				Analysis:              inst.ReplicationStopped,
				AnalyzedKeyspace:      "ks",
				AnalyzedShard:         "0",
<<<<<<< HEAD
			}, func(*topodatapb.TabletAlias, bool) {
=======
			}, []string{"ks", "0", ""}, func(s string, b bool) {
>>>>>>> bc0a7c5e
				// the implementation for DiscoverInstance is not required because we are mocking the db response.
			})

			if tt.wantErr != "" {
				require.EqualError(t, err, tt.wantErr)
				return
			}

			require.NoError(t, err)
		})
	}

}<|MERGE_RESOLUTION|>--- conflicted
+++ resolved
@@ -511,11 +511,7 @@
 				Analysis:              inst.ReplicationStopped,
 				AnalyzedKeyspace:      "ks",
 				AnalyzedShard:         "0",
-<<<<<<< HEAD
-			}, func(*topodatapb.TabletAlias, bool) {
-=======
-			}, []string{"ks", "0", ""}, func(s string, b bool) {
->>>>>>> bc0a7c5e
+			}, []string{"ks", "0", ""}, func(*topodatapb.TabletAlias, bool) {
 				// the implementation for DiscoverInstance is not required because we are mocking the db response.
 			})
 
