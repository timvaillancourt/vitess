/*
   Copyright 2015 Shlomi Noach, courtesy Booking.com

   Licensed under the Apache License, Version 2.0 (the "License");
   you may not use this file except in compliance with the License.
   You may obtain a copy of the License at

       http://www.apache.org/licenses/LICENSE-2.0

   Unless required by applicable law or agreed to in writing, software
   distributed under the License is distributed on an "AS IS" BASIS,
   WITHOUT WARRANTIES OR CONDITIONS OF ANY KIND, either express or implied.
   See the License for the specific language governing permissions and
   limitations under the License.
*/

package logic

import (
	"context"
	"encoding/json"
	"errors"
	"fmt"
	"math/rand/v2"
	"sync/atomic"
	"time"

	"github.com/patrickmn/go-cache"
	"golang.org/x/sync/errgroup"

	"vitess.io/vitess/go/stats"
	"vitess.io/vitess/go/vt/log"
	"vitess.io/vitess/go/vt/logutil"
	logutilpb "vitess.io/vitess/go/vt/proto/logutil"
	topodatapb "vitess.io/vitess/go/vt/proto/topodata"
	"vitess.io/vitess/go/vt/topo/topoproto"
	"vitess.io/vitess/go/vt/vtctl/reparentutil"
	"vitess.io/vitess/go/vt/vtctl/reparentutil/policy"
	"vitess.io/vitess/go/vt/vtorc/config"
	"vitess.io/vitess/go/vt/vtorc/inst"
	"vitess.io/vitess/go/vt/vtorc/util"
)

const (
	CheckAndRecoverGenericProblemRecoveryName        string = "CheckAndRecoverGenericProblem"
	RestartArbitraryDirectReplicaRecoveryName        string = "RestartArbitraryDirectReplica"
	RestartAllDirectReplicasRecoveryName             string = "RestartAllDirectReplicas"
	RecoverDeadPrimaryRecoveryName                   string = "RecoverDeadPrimary"
	RecoverPrimaryTabletDeletedRecoveryName          string = "RecoverPrimaryTabletDeleted"
	RecoverPrimaryHasPrimaryRecoveryName             string = "RecoverPrimaryHasPrimary"
	CheckAndRecoverLockedSemiSyncPrimaryRecoveryName string = "CheckAndRecoverLockedSemiSyncPrimary"
	ElectNewPrimaryRecoveryName                      string = "ElectNewPrimary"
	FixPrimaryRecoveryName                           string = "FixPrimary"
	FixReplicaRecoveryName                           string = "FixReplica"
	RecoverErrantGTIDDetectedName                    string = "RecoverErrantGTIDDetected"
)

// RecoverySkipCode represents the reason for a skipped recovery.
type RecoverySkipCode int

const (
	RecoverySkipNone RecoverySkipCode = iota
	RecoverySkipNoRecoveryAction
	RecoverySkipGlobalDisabled
	RecoverySkipERSDisabled
	RecoverySkipStaleAnalysis
	RecoverySkipPrimaryRecovery
)

// String represents a RecoverySkip as a string.
func (rsc RecoverySkipCode) String() string {
	switch rsc {
	case RecoverySkipNoRecoveryAction:
		return "NoRecoveryAction"
	case RecoverySkipGlobalDisabled:
		return "GlobalRecoveriesDisabled"
	case RecoverySkipERSDisabled:
		return "EmergencyReparentShardDisabled"
	case RecoverySkipStaleAnalysis:
		return "StaleAnalysis"
	case RecoverySkipPrimaryRecovery:
		return "PrimaryRecovery"
	default:
		return "None"
	}
}

var (
	countPendingRecoveries = stats.NewGauge("PendingRecoveries", "Count of the number of pending recoveries")

	// urgentOperations helps rate limiting some operations on replicas, such as restarting replication
	// in an UnreachablePrimary scenario.
	urgentOperations         *cache.Cache // key: tablet alias. value: arbitrary (we don't care)
	urgentOperationsInterval = 1 * time.Minute

	// detectedProblems is used to track the number of detected problems.
	//
	// When an issue is active it will be set to 1, when it is no longer active
	// it will be reset back to 0.
	detectedProblems = stats.NewGaugesWithMultiLabels("DetectedProblems", "Count of the different detected problems", []string{
		"Analysis",
		"TabletAlias",
		"Keyspace",
		"Shard",
	})

	// shardsLockCounter is a count of in-flight shard locks. Use atomics to read/update.
	shardsLockCounter int64

	// recoveriesCounterLabels are labels for grouping the counter based stats for recoveries.
	recoveriesCounterLabels = []string{"RecoveryType", "Keyspace", "Shard"}

	// recoveriesCounter counts the number of recoveries that VTOrc has performed
	recoveriesCounter = stats.NewCountersWithMultiLabels("RecoveriesCount", "Count of the different recoveries performed", recoveriesCounterLabels)

	// recoveriesSuccessfulCounter counts the number of successful recoveries that VTOrc has performed
	recoveriesSuccessfulCounter = stats.NewCountersWithMultiLabels("SuccessfulRecoveries", "Count of the different successful recoveries performed", recoveriesCounterLabels)

	// recoveriesFailureCounter counts the number of failed recoveries that VTOrc has performed
	recoveriesFailureCounter = stats.NewCountersWithMultiLabels("FailedRecoveries", "Count of the different failed recoveries performed", recoveriesCounterLabels)

	// recoveriesSkippedCounter counts the number of skipped recoveries that VTOrc has performed
	recoveriesSkippedCounter = stats.NewCountersWithMultiLabels("SkippedRecoveries", "Count of the different skipped recoveries performed", append(recoveriesCounterLabels, "Reason"))

	// shardLockTimings measures the timing of LockShard operations.
	shardLockTimingsActions = []string{"Lock", "Unlock"}
	shardLockTimings        = stats.NewTimings("ShardLockTimings", "Timings of global shard locks", "Action", shardLockTimingsActions...)
)

// recoveryFunction is the code of the recovery function to be used
// this is returned from getCheckAndRecoverFunctionCode to compare the functions returned
// Each recoveryFunction is one to one mapped to a corresponding recovery.
type recoveryFunction int

const (
	noRecoveryFunc recoveryFunction = iota
	recoverGenericProblemFunc
	restartArbitraryDirectReplicaFunc
	restartAllDirectReplicasFunc
	recoverDeadPrimaryFunc
	recoverPrimaryTabletDeletedFunc
	recoverPrimaryHasPrimaryFunc
	recoverLockedSemiSyncPrimaryFunc
	electNewPrimaryFunc
	fixPrimaryFunc
	fixReplicaFunc
	recoverErrantGTIDDetectedFunc
)

// TopologyRecovery represents an entry in the topology_recovery table
type TopologyRecovery struct {
	ID                     int64
	AnalysisEntry          inst.DetectionAnalysis
	SuccessorAlias         *topodatapb.TabletAlias
	IsSuccessful           bool
	AllErrors              []string
	RecoveryStartTimestamp string
	RecoveryEndTimestamp   string
	DetectionID            int64
}

func NewTopologyRecovery(detectionAnalysis inst.DetectionAnalysis) *TopologyRecovery {
	topologyRecovery := &TopologyRecovery{}
	topologyRecovery.AnalysisEntry = detectionAnalysis
	topologyRecovery.AllErrors = []string{}
	return topologyRecovery
}

func (topologyRecovery *TopologyRecovery) AddError(err error) error {
	if err != nil {
		topologyRecovery.AllErrors = append(topologyRecovery.AllErrors, err.Error())
	}
	return err
}

func (topologyRecovery *TopologyRecovery) AddErrors(errs []error) {
	for _, err := range errs {
		_ = topologyRecovery.AddError(err)
	}
}

type TopologyRecoveryStep struct {
	ID         int64
	RecoveryID int64
	AuditAt    string
	Message    string
}

func NewTopologyRecoveryStep(id int64, message string) *TopologyRecoveryStep {
	return &TopologyRecoveryStep{
		RecoveryID: id,
		Message:    message,
	}
}

func init() {
	// ShardLocksActive is a stats representation of shardsLockCounter.
	stats.NewGaugeFunc("ShardLocksActive", "Number of actively-held shard locks", func() int64 {
		return atomic.LoadInt64(&shardsLockCounter)
	})
	urgentOperations = cache.New(urgentOperationsInterval, 2*urgentOperationsInterval)
	go initializeTopologyRecoveryPostConfiguration()
}

func initializeTopologyRecoveryPostConfiguration() {
	config.WaitForConfigurationToBeLoaded()
}

func getLockAction(tabletAlias *topodatapb.TabletAlias, code inst.AnalysisCode) string {
	return fmt.Sprintf("VTOrc Recovery for %v on %v", code, topoproto.TabletAliasString(tabletAlias))
}

// LockShard locks the keyspace-shard preventing others from performing conflicting actions.
func LockShard(ctx context.Context, keyspace, shard, lockAction string) (context.Context, func(*error), error) {
	if keyspace == "" {
		return nil, nil, errors.New("can't lock shard: keyspace is unspecified")
	}
	if shard == "" {
		return nil, nil, errors.New("can't lock shard: shard name is unspecified")
	}
	val := atomic.LoadInt32(&hasReceivedSIGTERM)
	if val > 0 {
		return nil, nil, errors.New("can't lock shard: SIGTERM received")
	}

	startTime := time.Now()
	defer func() {
		lockTime := time.Since(startTime)
		shardLockTimings.Add("Lock", lockTime)
	}()

	atomic.AddInt64(&shardsLockCounter, 1)
	ctx, unlock, err := ts.TryLockShard(ctx, keyspace, shard, lockAction)
	if err != nil {
		atomic.AddInt64(&shardsLockCounter, -1)
		return nil, nil, err
	}
	return ctx, func(e *error) {
		startTime := time.Now()
		defer func() {
			atomic.AddInt64(&shardsLockCounter, -1)
			shardLockTimings.Add("Unlock", time.Since(startTime))
		}()
		unlock(e)
	}, nil
}

// AuditTopologyRecovery audits a single step in a topology recovery process.
func AuditTopologyRecovery(topologyRecovery *TopologyRecovery, message string) error {
	log.Infof("topology_recovery: %s", message)
	if topologyRecovery == nil {
		return nil
	}

	recoveryStep := NewTopologyRecoveryStep(topologyRecovery.ID, message)
	return writeTopologyRecoveryStep(recoveryStep)
}

func resolveRecovery(topologyRecovery *TopologyRecovery, successorInstance *inst.Instance) error {
	if successorInstance != nil {
		topologyRecovery.SuccessorAlias = successorInstance.InstanceAlias
		topologyRecovery.IsSuccessful = true
	}
	return writeResolveRecovery(topologyRecovery)
}

// recoverPrimaryHasPrimary resets the replication on the primary instance
func recoverPrimaryHasPrimary(ctx context.Context, analysisEntry *inst.DetectionAnalysis, logger *log.PrefixedLogger) (recoveryAttempted bool, topologyRecovery *TopologyRecovery, err error) {
	topologyRecovery, err = AttemptRecoveryRegistration(analysisEntry)
	if topologyRecovery == nil {
		message := fmt.Sprintf("found an active or recent recovery on %+v. Will not issue another fixPrimaryHasPrimary.", analysisEntry.AnalyzedInstanceAlias)
		logger.Warning(message)
		_ = AuditTopologyRecovery(topologyRecovery, message)
		return false, nil, err
	}
	logger.Infof("Analysis: %v, will fix incorrect primaryship on %+v", analysisEntry.Analysis, analysisEntry.AnalyzedInstanceAlias)
	// This has to be done in the end; whether successful or not, we should mark that the recovery is done.
	// So that after the active period passes, we are able to run other recoveries.
	defer func() {
		_ = resolveRecovery(topologyRecovery, nil)
	}()

	// Read the tablet information from the database to find the shard and keyspace of the tablet
	analyzedTablet, err := inst.ReadTablet(analysisEntry.AnalyzedInstanceAlias)
	if err != nil {
		logger.Errorf("Failed to read instance %s, aborting recovery", analysisEntry.AnalyzedInstanceAlias)
		return false, nil, err
	}

	// Reset replication on current primary.
	err = resetReplicationParameters(ctx, analyzedTablet)
	return true, topologyRecovery, err
}

// runEmergencyReparentOp runs a recovery for which we have to run ERS. Here waitForAllTablets is a boolean telling ERS whether it should wait for all the tablets
// or is it okay to skip 1.
func runEmergencyReparentOp(ctx context.Context, analysisEntry *inst.DetectionAnalysis, recoveryName string, waitForAllTablets bool, logger *log.PrefixedLogger) (recoveryAttempted bool, topologyRecovery *TopologyRecovery, err error) {
	// Read the tablet information from the database to find the shard and keyspace of the tablet
	tablet, err := inst.ReadTablet(analysisEntry.AnalyzedInstanceAlias)
	if err != nil {
		logger.Errorf("Failed to read instance %s, aborting recovery", analysisEntry.AnalyzedInstanceAlias)
		return false, nil, err
	}

	topologyRecovery, err = AttemptRecoveryRegistration(analysisEntry)
	if topologyRecovery == nil {
		message := fmt.Sprintf("found an active or recent recovery on %+v. Will not issue another %v.", analysisEntry.AnalyzedInstanceAlias, recoveryName)
		logger.Warning(message)
		_ = AuditTopologyRecovery(topologyRecovery, message)
		return false, nil, err
	}
	logger.Infof("Analysis: %v, %v %+v", analysisEntry.Analysis, recoveryName, analysisEntry.AnalyzedInstanceAlias)
	var promotedReplica *inst.Instance
	// This has to be done in the end; whether successful or not, we should mark that the recovery is done.
	// So that after the active period passes, we are able to run other recoveries.
	defer func() {
		_ = resolveRecovery(topologyRecovery, promotedReplica)
	}()

	ev, err := reparentutil.NewEmergencyReparenter(ts, tmc, logutil.NewCallbackLogger(func(event *logutilpb.Event) {
		level := event.GetLevel()
		value := event.GetValue()
		// we only log the warnings and errors explicitly, everything gets logged as an information message anyways in auditing topology recovery
		switch level {
		case logutilpb.Level_WARNING:
			logger.Warningf("ERS - %s", value)
		case logutilpb.Level_ERROR:
			logger.Errorf("ERS - %s", value)
		default:
			logger.Infof("ERS - %s", value)
		}
		_ = AuditTopologyRecovery(topologyRecovery, value)
	})).ReparentShard(ctx,
		tablet.Keyspace,
		tablet.Shard,
		reparentutil.EmergencyReparentOptions{
			IgnoreReplicas:            nil,
			WaitReplicasTimeout:       config.GetWaitReplicasTimeout(),
			PreventCrossCellPromotion: config.GetPreventCrossCellFailover(),
			WaitAllTablets:            waitForAllTablets,
		},
	)
	if err != nil {
		logger.Errorf("Error running ERS - %v", err)
	}

	if ev != nil && ev.NewPrimary != nil {
		promotedReplica, _, _ = inst.ReadInstance(ev.NewPrimary.Alias)
	}
	postErsCompletion(topologyRecovery, analysisEntry, recoveryName, promotedReplica)
	return true, topologyRecovery, err
}

// recoverDeadPrimary checks a given analysis, decides whether to take action, and possibly takes action
// Returns true when action was taken.
func recoverDeadPrimary(ctx context.Context, analysisEntry *inst.DetectionAnalysis, logger *log.PrefixedLogger) (recoveryAttempted bool, topologyRecovery *TopologyRecovery, err error) {
	return runEmergencyReparentOp(ctx, analysisEntry, "RecoverDeadPrimary", false, logger)
}

// recoverPrimaryTabletDeleted tries to run a recovery for the case where the primary tablet has been deleted.
func recoverPrimaryTabletDeleted(ctx context.Context, analysisEntry *inst.DetectionAnalysis, logger *log.PrefixedLogger) (recoveryAttempted bool, topologyRecovery *TopologyRecovery, err error) {
	return runEmergencyReparentOp(ctx, analysisEntry, "PrimaryTabletDeleted", true, logger)
}

func postErsCompletion(topologyRecovery *TopologyRecovery, analysisEntry *inst.DetectionAnalysis, recoveryName string, promotedReplica *inst.Instance) {
	if promotedReplica != nil {
		message := fmt.Sprintf("promoted replica: %+v", promotedReplica.InstanceAlias)
		_ = AuditTopologyRecovery(topologyRecovery, message)
		_ = inst.AuditOperation(recoveryName, analysisEntry.AnalyzedInstanceAlias, message)
		_ = AuditTopologyRecovery(topologyRecovery, fmt.Sprintf("%v: successfully promoted %+v", recoveryName, promotedReplica.InstanceAlias))
	}
}

// checkAndRecoverGenericProblem is a general-purpose recovery function
func checkAndRecoverLockedSemiSyncPrimary(ctx context.Context, analysisEntry *inst.DetectionAnalysis, logger *log.PrefixedLogger) (recoveryAttempted bool, topologyRecovery *TopologyRecovery, err error) {
	logger.Warning("No actions in checkAndRecoverLockedSemiSyncPrimary")
	return false, nil, nil
}

// checkAndRecoverGenericProblem is a general-purpose recovery function
func checkAndRecoverGenericProblem(ctx context.Context, analysisEntry *inst.DetectionAnalysis, logger *log.PrefixedLogger) (bool, *TopologyRecovery, error) {
	logger.Warning("No actions in checkAndRecoverGenericProblem")
	return false, nil, nil
}

func restartArbitraryDirectReplica(ctx context.Context, analysisEntry *inst.DetectionAnalysis, logger *log.PrefixedLogger) (bool, *TopologyRecovery, error) {
	return restartDirectReplicas(ctx, analysisEntry, 1, logger)
}

func restartAllDirectReplicas(ctx context.Context, analysisEntry *inst.DetectionAnalysis, logger *log.PrefixedLogger) (bool, *TopologyRecovery, error) {
	return restartDirectReplicas(ctx, analysisEntry, 0, logger)
}

// restartDirectReplicas restarts replication on direct replicas of an unreachable primary
func restartDirectReplicas(ctx context.Context, analysisEntry *inst.DetectionAnalysis, maxReplicas int, logger *log.PrefixedLogger) (bool, *TopologyRecovery, error) {
	topologyRecovery, err := AttemptRecoveryRegistration(analysisEntry)
	if topologyRecovery == nil {
		message := fmt.Sprintf("found an active or recent recovery on %+v. Will not issue another restartDirectReplicas.", analysisEntry.AnalyzedInstanceAlias)
		logger.Warning(message)
		_ = AuditTopologyRecovery(topologyRecovery, message)
		return false, nil, err
	}
	logger.Infof("Analysis: %v, will restart direct replicas of unreachable primary %+v", analysisEntry.Analysis, analysisEntry.AnalyzedInstanceAlias)

	// This has to be done in the end; whether successful or not, we should mark that the recovery is done.
	defer func() {
		_ = resolveRecovery(topologyRecovery, nil)
	}()

	// Get durability policy for the keyspace to determine semi-sync settings
	durabilityPolicy, err := inst.GetDurabilityPolicy(analysisEntry.AnalyzedKeyspace)
	if err != nil {
		logger.Errorf("Error getting durability policy for keyspace %v: %v", analysisEntry.AnalyzedKeyspace, err)
		return false, topologyRecovery, err
	}

	// Get all tablets in the shard
	tablets, err := ts.GetTabletsByShard(ctx, analysisEntry.AnalyzedKeyspace, analysisEntry.AnalyzedShard)
	if err != nil {
		logger.Errorf("Error fetching tablets for keyspace/shard %v/%v: %v", analysisEntry.AnalyzedKeyspace, analysisEntry.AnalyzedShard, err)
		return false, topologyRecovery, err
	}

	// Find the primary tablet for semi-sync policy determination
	var primaryTablet *topodatapb.Tablet
	for _, tabletInfo := range tablets {
		if topoproto.TabletAliasEqual(tabletInfo.Tablet.Alias, analysisEntry.AnalyzedInstanceAlias) {
			primaryTablet = tabletInfo.Tablet
			break
		}
	}

	if primaryTablet == nil {
		logger.Errorf("Could not find primary tablet %s", analysisEntry.AnalyzedInstanceAlias)
		return false, topologyRecovery, fmt.Errorf("could not find primary tablet %s", analysisEntry.AnalyzedInstanceAlias)
	}

	eg, _ := errgroup.WithContext(ctx)
	var restartExpected int
	var restartPerformed atomic.Int64
	// Iterate through all tablets and find direct replicas of the primary.
	// We intentionally shuffle tablet order. When maxReplicas is non-zero, we want to
	// randomly pick which replicas to restart, to avoid biasing towards replicas.
	for i, tabletIndex := range rand.Perm(len(tablets)) {
		if maxReplicas > 0 && i >= maxReplicas {
			break
		}
		tabletInfo := tablets[tabletIndex]
		tablet := tabletInfo.Tablet
		tabletAliasString := topoproto.TabletAliasString(tablet.Alias)

		// Skip the primary itself
		if topoproto.TabletAliasEqual(tablet.Alias, analysisEntry.AnalyzedInstanceAlias) {
			continue
		}

		if err := urgentOperations.Add(tabletAliasString, true, cache.DefaultExpiration); err != nil {
			// Rate limit interval has not passed yet
			continue
		}

		// Read the instance to check replication source
		instance, found, err := inst.ReadInstance(tablet.Alias)
		if err != nil || !found {
			logger.Warningf("Could not read instance information for %s: %v", tabletAliasString, err)
			continue
		}
		if instance.ReplicationDepth != 1 {
			// Not a direct replica of the primary
			continue
		}

		restartExpected++
		eg.Go(func() error {
			logger.Infof("Restarting replication on direct replica %s", tabletAliasString)
			_ = AuditTopologyRecovery(topologyRecovery, fmt.Sprintf("Restarting replication on direct replica %s", tabletAliasString))

			if err := tmc.StopReplication(ctx, tablet); err != nil {
				logger.Errorf("Failed to stop replication on %s: %v", tabletAliasString, err)
				return err
			}

			// Determine if this replica should use semi-sync based on the durability policy
			semiSync := policy.IsReplicaSemiSync(durabilityPolicy, primaryTablet, tablet)

			if err := tmc.StartReplication(ctx, tablet, semiSync); err != nil {
				logger.Errorf("Failed to start replication on %s: %v", tabletAliasString, err)
				return err
			}
			logger.Infof("Successfully restarted replication on %s", tabletAliasString)
			restartPerformed.Add(1)
			return nil
		})
	}
	err = eg.Wait()
	message := fmt.Sprintf("Completed restart of %d/%d direct replicas for unreachable primary %+v. err=%+v", restartPerformed.Load(), restartExpected, analysisEntry.AnalyzedInstanceAlias, err)
	logger.Infof(message)
	_ = AuditTopologyRecovery(topologyRecovery, message)

	if err != nil {
		return true, topologyRecovery, err
	}

	return true, topologyRecovery, nil
}

// isERSEnabled returns true if ERS can be used globally or for the given keyspace.
func isERSEnabled(analysisEntry *inst.DetectionAnalysis) bool {
	// If ERS is disabled globally we have no way of repairing the cluster.
	if !config.ERSEnabled() {
		log.Infof("VTOrc not configured to run ERS, skipping recovering %v", analysisEntry.Analysis)
		return false
	}

	// Return false if ERS is disabled on the keyspace.
	if analysisEntry.AnalyzedKeyspaceEmergencyReparentDisabled {
		log.Infof("ERS is disabled on keyspace %s, skipping recovering %v", analysisEntry.AnalyzedKeyspace, analysisEntry.Analysis)
		return false
	}

	// Return false if ERS is disabled on the shard.
	if analysisEntry.AnalyzedShardEmergencyReparentDisabled {
		log.Infof("ERS is disabled on keyspace/shard %s, skipping recovering %v", topoproto.KeyspaceShardString(analysisEntry.AnalyzedKeyspace, analysisEntry.AnalyzedShard), analysisEntry.Analysis)
		return false
	}

	return true
}

// getCheckAndRecoverFunctionCode gets the recovery function code to use for the given analysis.
func getCheckAndRecoverFunctionCode(analysisEntry *inst.DetectionAnalysis) (recoveryFunc recoveryFunction, recoverySkipCode RecoverySkipCode) {
	recoveryFunc = noRecoveryFunc
	analysisCode := analysisEntry.Analysis
	switch analysisCode {
	// primary
	case inst.DeadPrimary, inst.DeadPrimaryAndSomeReplicas, inst.PrimaryDiskStalled, inst.PrimarySemiSyncBlocked:
		// If ERS is disabled globally, on the keyspace or the shard, skip recovery.
		if !isERSEnabled(analysisEntry) {
			log.Infof("VTOrc not configured to run EmergencyReparentShard, skipping recovering %v", analysisCode)
			recoverySkipCode = RecoverySkipERSDisabled
		}
		recoveryFunc = recoverDeadPrimaryFunc
	case inst.PrimaryTabletDeleted:
		// If ERS is disabled globally, on the keyspace or the shard, skip recovery.
		if !isERSEnabled(analysisEntry) {
			log.Infof("VTOrc not configured to run EmergencyReparentShard, skipping recovering %v", analysisCode)
			recoverySkipCode = RecoverySkipERSDisabled
		}
		recoveryFunc = recoverPrimaryTabletDeletedFunc
	case inst.ErrantGTIDDetected:
		if !config.ConvertTabletWithErrantGTIDs() {
			log.Infof("VTOrc not configured to do anything on detecting errant GTIDs, skipping recovering %v", analysisCode)
			recoverySkipCode = RecoverySkipNoRecoveryAction
		}
		recoveryFunc = recoverErrantGTIDDetectedFunc
	case inst.PrimaryHasPrimary:
		recoveryFunc = recoverPrimaryHasPrimaryFunc
	case inst.LockedSemiSyncPrimary:
		recoveryFunc = recoverLockedSemiSyncPrimaryFunc
	case inst.ClusterHasNoPrimary:
		recoveryFunc = electNewPrimaryFunc
	case inst.PrimaryIsReadOnly, inst.PrimarySemiSyncMustBeSet, inst.PrimarySemiSyncMustNotBeSet, inst.PrimaryCurrentTypeMismatch:
		recoveryFunc = fixPrimaryFunc
	// replica
	case inst.NotConnectedToPrimary, inst.ConnectedToWrongPrimary, inst.ReplicationStopped, inst.ReplicaIsWritable,
		inst.ReplicaSemiSyncMustBeSet, inst.ReplicaSemiSyncMustNotBeSet, inst.ReplicaMisconfigured:
		recoveryFunc = fixReplicaFunc
	// primary, non actionable
	case inst.DeadPrimaryAndReplicas:
		recoveryFunc = recoverGenericProblemFunc
	case inst.UnreachablePrimary:
		recoveryFunc = restartArbitraryDirectReplicaFunc
	case inst.UnreachablePrimaryWithBrokenReplicas:
		recoveryFunc = restartAllDirectReplicasFunc
	case inst.UnreachablePrimaryWithLaggingReplicas:
		recoveryFunc = recoverGenericProblemFunc
	case inst.AllPrimaryReplicasNotReplicating:
		recoveryFunc = recoverGenericProblemFunc
	case inst.AllPrimaryReplicasNotReplicatingOrDead:
		recoveryFunc = recoverGenericProblemFunc
	default:
		recoverySkipCode = RecoverySkipNoRecoveryAction
	}
	// Right now this is mostly causing noise with no clear action.
	// Will revisit this in the future.
	// case inst.AllPrimaryReplicasStale:
	//   recoveryFunc = recoverGenericProblemFunc

	return recoveryFunc, recoverySkipCode
}

// hasActionableRecovery tells if a recoveryFunction has an actionable recovery or not
func hasActionableRecovery(recoveryFunctionCode recoveryFunction) bool {
	switch recoveryFunctionCode {
	case noRecoveryFunc:
		return false
	case recoverGenericProblemFunc:
		return false
	case restartArbitraryDirectReplicaFunc:
		return true
	case restartAllDirectReplicasFunc:
		return true
	case recoverDeadPrimaryFunc:
		return true
	case recoverPrimaryTabletDeletedFunc:
		return true
	case recoverPrimaryHasPrimaryFunc:
		return true
	case recoverLockedSemiSyncPrimaryFunc:
		return true
	case electNewPrimaryFunc:
		return true
	case fixPrimaryFunc:
		return true
	case fixReplicaFunc:
		return true
	case recoverErrantGTIDDetectedFunc:
		return true
	default:
		return false
	}
}

// getCheckAndRecoverFunction gets the recovery function for the given code.
func getCheckAndRecoverFunction(recoveryFunctionCode recoveryFunction) (
	checkAndRecoverFunction func(ctx context.Context, analysisEntry *inst.DetectionAnalysis, logger *log.PrefixedLogger) (recoveryAttempted bool, topologyRecovery *TopologyRecovery, err error),
) {
	switch recoveryFunctionCode {
	case noRecoveryFunc:
		return nil
	case recoverGenericProblemFunc:
		return checkAndRecoverGenericProblem
	case restartArbitraryDirectReplicaFunc:
		return restartArbitraryDirectReplica
	case restartAllDirectReplicasFunc:
		return restartAllDirectReplicas
	case recoverDeadPrimaryFunc:
		return recoverDeadPrimary
	case recoverPrimaryTabletDeletedFunc:
		return recoverPrimaryTabletDeleted
	case recoverPrimaryHasPrimaryFunc:
		return recoverPrimaryHasPrimary
	case recoverLockedSemiSyncPrimaryFunc:
		return checkAndRecoverLockedSemiSyncPrimary
	case electNewPrimaryFunc:
		return electNewPrimary
	case fixPrimaryFunc:
		return fixPrimary
	case fixReplicaFunc:
		return fixReplica
	case recoverErrantGTIDDetectedFunc:
		return recoverErrantGTIDDetected
	default:
		return nil
	}
}

// getRecoverFunctionName gets the recovery function name for the given code.
// This name is used for metrics
func getRecoverFunctionName(recoveryFunctionCode recoveryFunction) string {
	switch recoveryFunctionCode {
	case noRecoveryFunc:
		return ""
	case recoverGenericProblemFunc:
		return CheckAndRecoverGenericProblemRecoveryName
	case restartArbitraryDirectReplicaFunc:
		return RestartArbitraryDirectReplicaRecoveryName
	case restartAllDirectReplicasFunc:
		return RestartAllDirectReplicasRecoveryName
	case recoverDeadPrimaryFunc:
		return RecoverDeadPrimaryRecoveryName
	case recoverPrimaryTabletDeletedFunc:
		return RecoverPrimaryTabletDeletedRecoveryName
	case recoverPrimaryHasPrimaryFunc:
		return RecoverPrimaryHasPrimaryRecoveryName
	case recoverLockedSemiSyncPrimaryFunc:
		return CheckAndRecoverLockedSemiSyncPrimaryRecoveryName
	case electNewPrimaryFunc:
		return ElectNewPrimaryRecoveryName
	case fixPrimaryFunc:
		return FixPrimaryRecoveryName
	case fixReplicaFunc:
		return FixReplicaRecoveryName
	case recoverErrantGTIDDetectedFunc:
		return RecoverErrantGTIDDetectedName
	default:
		return ""
	}
}

// isShardWideRecovery returns whether the given recovery is a recovery that affects all tablets in a shard
func isShardWideRecovery(recoveryFunctionCode recoveryFunction) bool {
	switch recoveryFunctionCode {
	case recoverDeadPrimaryFunc, electNewPrimaryFunc, recoverPrimaryTabletDeletedFunc:
		return true
	default:
		return false
	}
}

// analysisEntriesHaveSameRecovery tells whether the two analysis entries have the same recovery function or not
func analysisEntriesHaveSameRecovery(prevAnalysis, newAnalysis *inst.DetectionAnalysis) bool {
	prevRecoveryFunctionCode, prevSkipRecovery := getCheckAndRecoverFunctionCode(prevAnalysis)
	newRecoveryFunctionCode, newSkipRecovery := getCheckAndRecoverFunctionCode(newAnalysis)
	return (prevRecoveryFunctionCode == newRecoveryFunctionCode) && (prevSkipRecovery == newSkipRecovery)
}

// executeCheckAndRecoverFunction will choose the correct check & recovery function based on analysis.
// It executes the function synchronously
func executeCheckAndRecoverFunction(analysisEntry *inst.DetectionAnalysis) (err error) {
	countPendingRecoveries.Add(1)
	defer countPendingRecoveries.Add(-1)

	logger := log.NewPrefixedLogger(fmt.Sprintf("Recovery for %s on %s/%s", analysisEntry.Analysis, analysisEntry.AnalyzedKeyspace, analysisEntry.AnalyzedShard))
	logger.Info("Starting checkAndRecover")

	checkAndRecoverFunctionCode, recoverySkipCode := getCheckAndRecoverFunctionCode(analysisEntry)
	recoveryName := getRecoverFunctionName(checkAndRecoverFunctionCode)
	recoveryLabels := []string{recoveryName, analysisEntry.AnalyzedKeyspace, analysisEntry.AnalyzedShard}
	isActionableRecovery := hasActionableRecovery(checkAndRecoverFunctionCode)
	analysisEntry.IsActionableRecovery = isActionableRecovery

<<<<<<< HEAD
	analyzedInstanceAliasString := topoproto.TabletAliasString(analysisEntry.AnalyzedInstanceAlias)
	if skipRecovery {
		logger.Warningf("Skipping recovery for problem: %+v, recovery: %+v, aborting recovery", analysisEntry.Analysis, recoveryName)
		recoveriesSkippedCounter.Add(recoveryLabels, 1)
=======
	if recoverySkipCode != RecoverySkipNone {
		skipReason := recoverySkipCode.String()
		logger.Warningf("Skipping recovery for problem: %+v, recovery: %+v, reason: %+v, aborting recovery", analysisEntry.Analysis, skipReason, recoveryName)
		recoveriesSkippedCounter.Add(append(recoveryLabels, skipReason), 1)
>>>>>>> bc0a7c5e
		// Unhandled problem type
		if analysisEntry.Analysis != inst.NoProblem {
			if util.ClearToLog("executeCheckAndRecoverFunction", analyzedInstanceAliasString) {
				logger.Warningf("executeCheckAndRecoverFunction: ignoring analysisEntry that has no action plan: tablet: %+v",
					analyzedInstanceAliasString)
			}
		}

		return nil
	}
	// we have a recovery function; its execution still depends on filters if not disabled.
	if isActionableRecovery || util.ClearToLog("executeCheckAndRecoverFunction: detection", analyzedInstanceAliasString) {
		logger.Infof("executeCheckAndRecoverFunction: proceeding with %+v detection on %+v; isActionable?: %+v", analysisEntry.Analysis, analyzedInstanceAliasString, isActionableRecovery)
	}

	// At this point we have validated there's a failure scenario for which we have a recovery path.
	// Record the failure detected in the logs.
	err = InsertRecoveryDetection(analysisEntry)
	if err != nil {
		logger.Errorf("executeCheckAndRecoverFunction: error inserting recovery detection record, aborting recovery: %+v", err)
		return err
	}

	// Check for recovery being disabled globally
	if recoveryDisabledGlobally, err := IsRecoveryDisabled(); err != nil {
		// Unexpected. Shouldn't get this
		logger.Errorf("Unable to determine if recovery is disabled globally, still attempting to recover: %v", err)
	} else if recoveryDisabledGlobally {
		logger.Infof("CheckAndRecover: Tablet: %+v: NOT Recovering host (disabled globally)",
<<<<<<< HEAD
			analyzedInstanceAliasString)
=======
			analysisEntry.AnalyzedInstanceAlias)
		recoveriesSkippedCounter.Add(append(recoveryLabels, RecoverySkipGlobalDisabled.String()), 1)
>>>>>>> bc0a7c5e

		return err
	}

	// Prioritise primary recovery.
	// If we are performing some other action, first ensure that it is not because of primary issues.
	// This step is only meant to improve the time taken to detect and fix shard-wide recoveries, it does not impact correctness.
	// If a VTOrc detects an issue on a replica like ReplicationStopped, the underlying cause could be a dead primary instead.
	// So, we try to reload that primary's information before proceeding with the replication stopped fix. We do this before acquiring the shard lock
	// to allow another VTOrc instance to proceed with the dead primary recovery if it is indeed the case and it detects it before us. If however, the primary
	// is not dead, then we will proceed with the fix for the replica. Essentially, we are trading off speed in replica recoveries (by doing an additional primary tablet reload)
	// for speed in shard-wide recoveries (by not holding the shard lock before reloading the primary tablet information).
	if !isShardWideRecovery(checkAndRecoverFunctionCode) {
		if err = recheckPrimaryHealth(analysisEntry, recoveryLabels, DiscoverInstance); err != nil {
			return err
		}
	}

	// We lock the shard here and then refresh the tablets information
	ctx, unlock, err := LockShard(context.Background(), analysisEntry.AnalyzedKeyspace, analysisEntry.AnalyzedShard,
		getLockAction(analysisEntry.AnalyzedInstanceAlias, analysisEntry.Analysis),
	)
	if err != nil {
		logger.Errorf("Failed to lock shard, aborting recovery: %v", err)
		return err
	}
	defer unlock(&err)

	// Check if the recovery is already fixed or not. We need this because vtorc works on ephemeral data to find the failure scenarios.
	// That data might be old, because of a cluster operation that was run through vtctld or some other vtorc. So before we do any
	// changes, we should be checking that this failure is indeed needed to be fixed. We do this after locking the shard to be sure
	// that the data that we use now is up-to-date.
	if isActionableRecovery {
		logger.Infof("executeCheckAndRecoverFunction: Proceeding with %v recovery on %v validation after acquiring shard lock.", analysisEntry.Analysis, analyzedInstanceAliasString)
		// The first step we have to do is refresh the keyspace and shard information
		// This is required to know if the durability policies have changed or not
		// If they have, then recoveries like ReplicaSemiSyncMustNotBeSet, etc won't be valid anymore.
		// Similarly, a new primary could have been elected in the mean-time that can cause
		// a change in the recovery we run.
		err = RefreshKeyspaceAndShard(analysisEntry.AnalyzedKeyspace, analysisEntry.AnalyzedShard)
		if err != nil {
			logger.Errorf("Failed to refresh keyspace and shard, aborting recovery: %v", err)
			return err
		}
		// If we are about to run a shard-wide recovery, it is imperative to first refresh all the tablets
		// of a shard because a new tablet could have been promoted, and we need to have this visibility
		// before we run a shard-wide operation of our own.
		if isShardWideRecovery(checkAndRecoverFunctionCode) {
			tabletsToIgnore := make([]*topodatapb.TabletAlias, 0)
			if checkAndRecoverFunctionCode == recoverDeadPrimaryFunc {
				tabletsToIgnore = append(tabletsToIgnore, analysisEntry.AnalyzedInstanceAlias)
			}
			// We ignore the dead primary tablet because it is going to be unreachable. If all the other tablets aren't able to reach this tablet either,
			// we can proceed with the dead primary recovery. We don't need to refresh the information for this dead tablet.
			logger.Info("Force refreshing all shard tablets")
			forceRefreshAllTabletsInShard(ctx, analysisEntry.AnalyzedKeyspace, analysisEntry.AnalyzedShard, tabletsToIgnore)
		} else {
			// If we are not running a shard-wide recovery, then it is only concerned with the specific tablet
			// on which the failure occurred and the primary instance of the shard.
			// For example, ConnectedToWrongPrimary analysis only cares for whom the current primary tablet is
			// and the host-port set on the tablet in question.
			// So, we only need to refresh the tablet info records (to know if the primary tablet has changed),
			// and the replication data of the new primary and this tablet.
			logger.Info("Refreshing shard tablet info")
			refreshTabletInfoOfShard(ctx, analysisEntry.AnalyzedKeyspace, analysisEntry.AnalyzedShard)
			logger.Info("Discovering analysis instance")
			DiscoverInstance(analysisEntry.AnalyzedInstanceAlias, true)
			logger.Info("Getting shard primary")
			primaryTablet, err := shardPrimary(analysisEntry.AnalyzedKeyspace, analysisEntry.AnalyzedShard)
			if err != nil {
				logger.Errorf("executeCheckAndRecoverFunction: Tablet: %+v: error while finding the shard primary: %v",
					analyzedInstanceAliasString, err)
				return err
			}
			// We can skip the refresh if we know the tablet we are looking at is the primary tablet.
			// This would be the case for PrimaryHasPrimary recovery. We don't need to refresh the same tablet twice.
			if !topoproto.TabletAliasEqual(analysisEntry.AnalyzedInstanceAlias, primaryTablet.Alias) {
				logger.Info("Discovering primary instance")
				DiscoverInstance(primaryTablet.Alias, true)
			}
		}
		alreadyFixed, err := checkIfAlreadyFixed(analysisEntry)
		if err != nil {
			logger.Errorf("executeCheckAndRecoverFunction: Tablet: %+v: error while trying to find if the problem is already fixed: %v",
				analysisEntry.AnalyzedInstanceAlias, err)
			return err
		}
		if alreadyFixed {
<<<<<<< HEAD
			logger.Infof("Analysis: %v on tablet %v - No longer valid, some other agent must have fixed the problem.", analysisEntry.Analysis, analyzedInstanceAliasString)
=======
			logger.Infof("Analysis: %v on tablet %v - No longer valid, some other agent must have fixed the problem.", analysisEntry.Analysis, analysisEntry.AnalyzedInstanceAlias)
			recoveriesSkippedCounter.Add(append(recoveryLabels, RecoverySkipStaleAnalysis.String()), 1)
>>>>>>> bc0a7c5e
			return nil
		}
	}

	// Actually attempt recovery:
	if isActionableRecovery || util.ClearToLog("executeCheckAndRecoverFunction: recovery", analyzedInstanceAliasString) {
		logger.Infof("executeCheckAndRecoverFunction: proceeding with recovery on %+v; isRecoverable?: %+v", analyzedInstanceAliasString, isActionableRecovery)
	}
	recoveryAttempted, topologyRecovery, err := getCheckAndRecoverFunction(checkAndRecoverFunctionCode)(ctx, analysisEntry, logger)
	if !recoveryAttempted {
		logger.Errorf("Recovery not attempted: %+v", err)
		return err
	}
	recoveriesCounter.Add(recoveryLabels, 1)
	if err != nil {
		logger.Errorf("Failed to recover: %+v", err)
		recoveriesFailureCounter.Add(recoveryLabels, 1)
	} else {
		logger.Info("Recovery succeeded")
		recoveriesSuccessfulCounter.Add(recoveryLabels, 1)
	}
	if topologyRecovery == nil {
		logger.Error("Topology recovery is nil - recovery might have failed")
		return err
	}
	if b, err := json.Marshal(topologyRecovery); err == nil {
		logger.Infof("Topology recovery: %+v", string(b))
	} else {
		logger.Infof("Topology recovery: %+v", topologyRecovery)
	}
	// If we ran a shard-wide recovery and actually attempted it, then we know that the replication state for all the tablets in this cluster
	// would have changed. So we can go ahead and pre-emptively refresh them.
	// For this refresh we don't use the same context that we used for the recovery, since that context might have expired or could expire soon
	// Instead we pass the background context. The call forceRefreshAllTabletsInShard handles adding a timeout to it for us.
	if isShardWideRecovery(checkAndRecoverFunctionCode) {
		logger.Info("Forcing refresh of all tablets post recovery")
		forceRefreshAllTabletsInShard(context.Background(), analysisEntry.AnalyzedKeyspace, analysisEntry.AnalyzedShard, nil)
	} else {
		// For all other recoveries, we would have changed the replication status of the analyzed tablet
		// so it doesn't hurt to re-read the information of this tablet, otherwise we'll requeue the same recovery
		// that we just completed because we would be using stale data.
		logger.Info("Force discovering problem instance %s post recovery", analysisEntry.AnalyzedInstanceAlias)
		DiscoverInstance(analysisEntry.AnalyzedInstanceAlias, true)
	}
	return err
}

// recheckPrimaryHealth check the health of the primary node.
// It then checks whether, given the re-discovered primary health, the original recovery is still valid.
// If not valid then it will abort the current analysis.
<<<<<<< HEAD
func recheckPrimaryHealth(analysisEntry *inst.DetectionAnalysis, discoveryFunc func(*topodatapb.TabletAlias, bool)) error {
=======
func recheckPrimaryHealth(analysisEntry *inst.DetectionAnalysis, recoveryLabels []string, discoveryFunc func(string, bool)) error {
>>>>>>> bc0a7c5e
	originalAnalysisEntry := analysisEntry.Analysis
	primaryTabletAlias := analysisEntry.AnalyzedInstancePrimaryAlias

	// re-check if there are any mitigation required for the leader node.
	// if the current problem is because of dead primary, this call will update the analysis entry
	discoveryFunc(primaryTabletAlias, true)

	// checking if the original analysis is valid even after the primary refresh.
	recoveryRequired, err := checkIfAlreadyFixed(analysisEntry)
	if err != nil {
		log.Infof("recheckPrimaryHealth: Checking if recovery is required returned err: %v", err)
		return err
	}

	// The original analysis for the tablet has changed.
	// This could mean that either the original analysis has changed or some other Vtorc instance has already performing the mitigation.
	// In either case, the original analysis is stale which can be safely aborted.
	if recoveryRequired {
<<<<<<< HEAD
		log.Infof("recheckPrimaryHealth: Primary recovery is required, Tablet alias: %v", topoproto.TabletAliasString(primaryTabletAlias))
=======
		log.Infof("recheckPrimaryHealth: Primary recovery is required, Tablet alias: %v", primaryTabletAlias)
		recoveriesSkippedCounter.Add(append(recoveryLabels, RecoverySkipPrimaryRecovery.String()), 1)
>>>>>>> bc0a7c5e
		// original analysis is stale, abort.
		return fmt.Errorf("aborting %s, primary mitigation is required", originalAnalysisEntry)
	}

	return nil
}

// checkIfAlreadyFixed checks whether the problem that the analysis entry represents has already been fixed by another agent or not
func checkIfAlreadyFixed(analysisEntry *inst.DetectionAnalysis) (bool, error) {
	// Run a replication analysis again. We will check if the problem persisted
	analysisEntries, err := inst.GetDetectionAnalysis(analysisEntry.AnalyzedKeyspace, analysisEntry.AnalyzedShard, &inst.DetectionAnalysisHints{})
	if err != nil {
		return false, err
	}

	for _, entry := range analysisEntries {
		// If there is a analysis which has the same recovery required, then we should proceed with the recovery
		tabletAliasesEqual := topoproto.TabletAliasEqual(entry.AnalyzedInstanceAlias, analysisEntry.AnalyzedInstanceAlias)
		if tabletAliasesEqual && analysisEntriesHaveSameRecovery(analysisEntry, entry) {
			return false, nil
		}
	}

	// We didn't find a replication analysis matching the original failure, which means that some other agent probably fixed it.
	return true, nil
}

// CheckAndRecover is the main entry point for the recovery mechanism
func CheckAndRecover() {
	// Allow the analysis to run even if we don't want to recover
	detectionAnalysis, err := inst.GetDetectionAnalysis("", "", &inst.DetectionAnalysisHints{AuditAnalysis: true})
	if err != nil {
		log.Error(err)
		return
	}

	// Regardless of if the problem is solved or not we want to monitor active
	// issues, we use a map of labels and set a counter to `1` for each problem
	// then we reset any counter that is not present in the current analysis.
	active := make(map[string]struct{})
	for _, e := range detectionAnalysis {
		if e.Analysis != inst.NoProblem {
			names := [...]string{
				string(e.Analysis),
				topoproto.TabletAliasString(e.AnalyzedInstanceAlias),
				e.AnalyzedKeyspace,
				e.AnalyzedShard,
			}

			key := detectedProblems.GetLabelName(names[:]...)
			active[key] = struct{}{}
			detectedProblems.Set(names[:], 1)
		}
	}

	// Reset any non-active problems.
	for key := range detectedProblems.Counts() {
		if _, ok := active[key]; !ok {
			detectedProblems.ResetKey(key)
		}
	}

	// intentionally iterating entries in random order
	for _, j := range rand.Perm(len(detectionAnalysis)) {
		analysisEntry := detectionAnalysis[j]

		go func() {
			if err := executeCheckAndRecoverFunction(analysisEntry); err != nil {
				log.Error(err)
			}
		}()
	}
}

func postPrsCompletion(topologyRecovery *TopologyRecovery, analysisEntry *inst.DetectionAnalysis, promotedReplica *inst.Instance) {
	if promotedReplica != nil {
		tabletAliasString := topoproto.TabletAliasString(promotedReplica.InstanceAlias)
		message := fmt.Sprintf("promoted replica: %+v", tabletAliasString)
		_ = AuditTopologyRecovery(topologyRecovery, message)
		_ = inst.AuditOperation(string(analysisEntry.Analysis), analysisEntry.AnalyzedInstanceAlias, message)
		_ = AuditTopologyRecovery(topologyRecovery, fmt.Sprintf("%+v: successfully promoted %+v", analysisEntry.Analysis, tabletAliasString))
	}
}

// electNewPrimary elects a new primary while none were present before.
func electNewPrimary(ctx context.Context, analysisEntry *inst.DetectionAnalysis, logger *log.PrefixedLogger) (recoveryAttempted bool, topologyRecovery *TopologyRecovery, err error) {
	topologyRecovery, err = AttemptRecoveryRegistration(analysisEntry)
	if topologyRecovery == nil || err != nil {
		message := fmt.Sprintf("found an active or recent recovery on %+v. Will not issue another electNewPrimary.", analysisEntry.AnalyzedInstanceAlias)
		logger.Warning(message)
		_ = AuditTopologyRecovery(topologyRecovery, message)
		return false, nil, err
	}
	logger.Infof("Analysis: %v, will elect a new primary for %v:%v", analysisEntry.Analysis, analysisEntry.AnalyzedKeyspace, analysisEntry.AnalyzedShard)

	var promotedReplica *inst.Instance
	// This has to be done in the end; whether successful or not, we should mark that the recovery is done.
	// So that after the active period passes, we are able to run other recoveries.
	defer func() {
		_ = resolveRecovery(topologyRecovery, promotedReplica)
	}()

	analyzedTablet, err := inst.ReadTablet(analysisEntry.AnalyzedInstanceAlias)
	if err != nil {
		logger.Errorf("Failed to read instance %s, aborting recovery", analysisEntry.AnalyzedInstanceAlias)
		return false, topologyRecovery, err
	}
	_ = AuditTopologyRecovery(topologyRecovery, "starting PlannedReparentShard for electing new primary.")

	ev, err := reparentutil.NewPlannedReparenter(ts, tmc, logutil.NewCallbackLogger(func(event *logutilpb.Event) {
		level := event.GetLevel()
		value := event.GetValue()
		// we only log the warnings and errors explicitly, everything gets logged as an information message anyways in auditing topology recovery
		switch level {
		case logutilpb.Level_WARNING:
			logger.Warningf("PRS - %s", value)
		case logutilpb.Level_ERROR:
			logger.Errorf("PRS - %s", value)
		}
		_ = AuditTopologyRecovery(topologyRecovery, value)
	})).ReparentShard(ctx,
		analyzedTablet.Keyspace,
		analyzedTablet.Shard,
		reparentutil.PlannedReparentOptions{
			WaitReplicasTimeout: config.GetWaitReplicasTimeout(),
			TolerableReplLag:    config.GetTolerableReplicationLag(),
		},
	)

	if ev != nil && ev.NewPrimary != nil {
		promotedReplica, _, _ = inst.ReadInstance(ev.NewPrimary.Alias)
	}
	postPrsCompletion(topologyRecovery, analysisEntry, promotedReplica)
	return true, topologyRecovery, err
}

// fixPrimary sets the primary as read-write.
func fixPrimary(ctx context.Context, analysisEntry *inst.DetectionAnalysis, logger *log.PrefixedLogger) (recoveryAttempted bool, topologyRecovery *TopologyRecovery, err error) {
	topologyRecovery, err = AttemptRecoveryRegistration(analysisEntry)
	if topologyRecovery == nil {
		message := fmt.Sprintf("found an active or recent recovery on %+v. Will not issue another fixPrimary.", analysisEntry.AnalyzedInstanceAlias)
		logger.Warning(message)
		_ = AuditTopologyRecovery(topologyRecovery, message)
		return false, nil, err
	}
	logger.Infof("Analysis: %v, will fix primary to read-write %+v", analysisEntry.Analysis, analysisEntry.AnalyzedInstanceAlias)
	// This has to be done in the end; whether successful or not, we should mark that the recovery is done.
	// So that after the active period passes, we are able to run other recoveries.
	defer func() {
		_ = resolveRecovery(topologyRecovery, nil)
	}()

	analyzedTablet, err := inst.ReadTablet(analysisEntry.AnalyzedInstanceAlias)
	if err != nil {
		logger.Errorf("Failed to read instance %s, aborting recovery", analysisEntry.AnalyzedInstanceAlias)
		return false, topologyRecovery, err
	}

	durabilityPolicy, err := inst.GetDurabilityPolicy(analyzedTablet.Keyspace)
	if err != nil {
		logger.Info("Could not read the durability policy for %v/%v", analyzedTablet.Keyspace, analyzedTablet.Shard)
		return false, topologyRecovery, err
	}

	if err := tabletUndoDemotePrimary(ctx, analyzedTablet, policy.SemiSyncAckers(durabilityPolicy, analyzedTablet) > 0); err != nil {
		return true, topologyRecovery, err
	}
	return true, topologyRecovery, nil
}

// fixReplica sets the replica as read-only and points it at the current primary.
func fixReplica(ctx context.Context, analysisEntry *inst.DetectionAnalysis, logger *log.PrefixedLogger) (recoveryAttempted bool, topologyRecovery *TopologyRecovery, err error) {
	topologyRecovery, err = AttemptRecoveryRegistration(analysisEntry)
	if topologyRecovery == nil {
		message := fmt.Sprintf("found an active or recent recovery on %+v. Will not issue another fixReplica.", analysisEntry.AnalyzedInstanceAlias)
		logger.Warning(message)
		_ = AuditTopologyRecovery(topologyRecovery, message)
		return false, nil, err
	}
	logger.Infof("Analysis: %v, will fix replica %+v", analysisEntry.Analysis, analysisEntry.AnalyzedInstanceAlias)
	// This has to be done in the end; whether successful or not, we should mark that the recovery is done.
	// So that after the active period passes, we are able to run other recoveries.
	defer func() {
		_ = resolveRecovery(topologyRecovery, nil)
	}()

	analyzedTablet, err := inst.ReadTablet(analysisEntry.AnalyzedInstanceAlias)
	if err != nil {
		logger.Errorf("Failed to read instance %s, aborting recovery", analysisEntry.AnalyzedInstanceAlias)
		return false, topologyRecovery, err
	}

	primaryTablet, err := shardPrimary(analyzedTablet.Keyspace, analyzedTablet.Shard)
	if err != nil {
		logger.Info("Could not compute primary for %v/%v", analyzedTablet.Keyspace, analyzedTablet.Shard)
		return false, topologyRecovery, err
	}

	durabilityPolicy, err := inst.GetDurabilityPolicy(analyzedTablet.Keyspace)
	if err != nil {
		logger.Info("Could not read the durability policy for %v/%v", analyzedTablet.Keyspace, analyzedTablet.Shard)
		return false, topologyRecovery, err
	}

	err = setReadOnly(ctx, analyzedTablet)
	if err != nil {
		logger.Info("Could not set the tablet %v to readonly - %v", analysisEntry.AnalyzedInstanceAlias, err)
		return true, topologyRecovery, err
	}

	err = setReplicationSource(ctx, analyzedTablet, primaryTablet, policy.IsReplicaSemiSync(durabilityPolicy, primaryTablet, analyzedTablet), float64(analysisEntry.ReplicaNetTimeout)/2)
	return true, topologyRecovery, err
}

// recoverErrantGTIDDetected changes the tablet type of a replica tablet that has errant GTIDs.
func recoverErrantGTIDDetected(ctx context.Context, analysisEntry *inst.DetectionAnalysis, logger *log.PrefixedLogger) (recoveryAttempted bool, topologyRecovery *TopologyRecovery, err error) {
	topologyRecovery, err = AttemptRecoveryRegistration(analysisEntry)
	if topologyRecovery == nil {
		message := fmt.Sprintf("found an active or recent recovery on %+v. Will not issue another recoverErrantGTIDDetected.", analysisEntry.AnalyzedInstanceAlias)
		logger.Warning(message)
		_ = AuditTopologyRecovery(topologyRecovery, message)
		return false, nil, err
	}
	logger.Infof("Analysis: %v, will fix tablet %+v", analysisEntry.Analysis, analysisEntry.AnalyzedInstanceAlias)
	// This has to be done in the end; whether successful or not, we should mark that the recovery is done.
	// So that after the active period passes, we are able to run other recoveries.
	defer func() {
		_ = resolveRecovery(topologyRecovery, nil)
	}()

	analyzedTablet, err := inst.ReadTablet(analysisEntry.AnalyzedInstanceAlias)
	if err != nil {
		return false, topologyRecovery, err
	}

	primaryTablet, err := shardPrimary(analyzedTablet.Keyspace, analyzedTablet.Shard)
	if err != nil {
		logger.Info("Could not compute primary for %v/%v", analyzedTablet.Keyspace, analyzedTablet.Shard)
		return false, topologyRecovery, err
	}

	durabilityPolicy, err := inst.GetDurabilityPolicy(analyzedTablet.Keyspace)
	if err != nil {
		logger.Info("Could not read the durability policy for %v/%v", analyzedTablet.Keyspace, analyzedTablet.Shard)
		return false, topologyRecovery, err
	}

	err = changeTabletType(ctx, analyzedTablet, topodatapb.TabletType_DRAINED, policy.IsReplicaSemiSync(durabilityPolicy, primaryTablet, analyzedTablet))
	return true, topologyRecovery, err
}<|MERGE_RESOLUTION|>--- conflicted
+++ resolved
@@ -720,17 +720,12 @@
 	isActionableRecovery := hasActionableRecovery(checkAndRecoverFunctionCode)
 	analysisEntry.IsActionableRecovery = isActionableRecovery
 
-<<<<<<< HEAD
 	analyzedInstanceAliasString := topoproto.TabletAliasString(analysisEntry.AnalyzedInstanceAlias)
-	if skipRecovery {
-		logger.Warningf("Skipping recovery for problem: %+v, recovery: %+v, aborting recovery", analysisEntry.Analysis, recoveryName)
-		recoveriesSkippedCounter.Add(recoveryLabels, 1)
-=======
 	if recoverySkipCode != RecoverySkipNone {
 		skipReason := recoverySkipCode.String()
 		logger.Warningf("Skipping recovery for problem: %+v, recovery: %+v, reason: %+v, aborting recovery", analysisEntry.Analysis, skipReason, recoveryName)
 		recoveriesSkippedCounter.Add(append(recoveryLabels, skipReason), 1)
->>>>>>> bc0a7c5e
+
 		// Unhandled problem type
 		if analysisEntry.Analysis != inst.NoProblem {
 			if util.ClearToLog("executeCheckAndRecoverFunction", analyzedInstanceAliasString) {
@@ -760,12 +755,8 @@
 		logger.Errorf("Unable to determine if recovery is disabled globally, still attempting to recover: %v", err)
 	} else if recoveryDisabledGlobally {
 		logger.Infof("CheckAndRecover: Tablet: %+v: NOT Recovering host (disabled globally)",
-<<<<<<< HEAD
 			analyzedInstanceAliasString)
-=======
-			analysisEntry.AnalyzedInstanceAlias)
 		recoveriesSkippedCounter.Add(append(recoveryLabels, RecoverySkipGlobalDisabled.String()), 1)
->>>>>>> bc0a7c5e
 
 		return err
 	}
@@ -854,12 +845,8 @@
 			return err
 		}
 		if alreadyFixed {
-<<<<<<< HEAD
 			logger.Infof("Analysis: %v on tablet %v - No longer valid, some other agent must have fixed the problem.", analysisEntry.Analysis, analyzedInstanceAliasString)
-=======
-			logger.Infof("Analysis: %v on tablet %v - No longer valid, some other agent must have fixed the problem.", analysisEntry.Analysis, analysisEntry.AnalyzedInstanceAlias)
 			recoveriesSkippedCounter.Add(append(recoveryLabels, RecoverySkipStaleAnalysis.String()), 1)
->>>>>>> bc0a7c5e
 			return nil
 		}
 	}
@@ -910,11 +897,7 @@
 // recheckPrimaryHealth check the health of the primary node.
 // It then checks whether, given the re-discovered primary health, the original recovery is still valid.
 // If not valid then it will abort the current analysis.
-<<<<<<< HEAD
-func recheckPrimaryHealth(analysisEntry *inst.DetectionAnalysis, discoveryFunc func(*topodatapb.TabletAlias, bool)) error {
-=======
-func recheckPrimaryHealth(analysisEntry *inst.DetectionAnalysis, recoveryLabels []string, discoveryFunc func(string, bool)) error {
->>>>>>> bc0a7c5e
+func recheckPrimaryHealth(analysisEntry *inst.DetectionAnalysis, recoveryLabels []string, discoveryFunc func(*topodatapb.TabletAlias, bool)) error {
 	originalAnalysisEntry := analysisEntry.Analysis
 	primaryTabletAlias := analysisEntry.AnalyzedInstancePrimaryAlias
 
@@ -933,12 +916,8 @@
 	// This could mean that either the original analysis has changed or some other Vtorc instance has already performing the mitigation.
 	// In either case, the original analysis is stale which can be safely aborted.
 	if recoveryRequired {
-<<<<<<< HEAD
-		log.Infof("recheckPrimaryHealth: Primary recovery is required, Tablet alias: %v", topoproto.TabletAliasString(primaryTabletAlias))
-=======
 		log.Infof("recheckPrimaryHealth: Primary recovery is required, Tablet alias: %v", primaryTabletAlias)
 		recoveriesSkippedCounter.Add(append(recoveryLabels, RecoverySkipPrimaryRecovery.String()), 1)
->>>>>>> bc0a7c5e
 		// original analysis is stale, abort.
 		return fmt.Errorf("aborting %s, primary mitigation is required", originalAnalysisEntry)
 	}
