--- conflicted
+++ resolved
@@ -175,24 +175,19 @@
 			topology_recovery
 		%s
 		ORDER BY recovery_id DESC
-		%s
-		`,
+		%s`,
 		whereCondition,
 		limit,
 	)
-<<<<<<< HEAD
-	err := db.QueryVTOrc(query, args, func(m sqlutils.RowMap) (err error) {
-		topologyRecovery := *NewTopologyRecovery(inst.ReplicationAnalysis{})
-=======
 	err := db.QueryVTOrc(query, args, func(m sqlutils.RowMap) error {
 		topologyRecovery := *NewTopologyRecovery(inst.DetectionAnalysis{})
->>>>>>> 80fccbc0
 		topologyRecovery.ID = m.GetInt64("recovery_id")
 
 		topologyRecovery.RecoveryStartTimestamp = m.GetString("start_recovery")
 		topologyRecovery.RecoveryEndTimestamp = m.GetString("end_recovery")
 		topologyRecovery.IsSuccessful = m.GetBool("is_successful")
 
+		var err error
 		topologyRecovery.AnalysisEntry.AnalyzedInstanceAlias, err = topoproto.ParseTabletAlias(m.GetString("alias"))
 		if err != nil {
 			return err
