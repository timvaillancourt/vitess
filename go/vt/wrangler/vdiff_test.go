/*
Copyright 2019 The Vitess Authors.

Licensed under the Apache License, Version 2.0 (the "License");
you may not use this file except in compliance with the License.
You may obtain a copy of the License at

    http://www.apache.org/licenses/LICENSE-2.0

Unless required by applicable law or agreed to in writing, software
distributed under the License is distributed on an "AS IS" BASIS,
WITHOUT WARRANTIES OR CONDITIONS OF ANY KIND, either express or implied.
See the License for the specific language governing permissions and
limitations under the License.
*/

package wrangler

import (
	"strings"
	"testing"
	"time"

	"vitess.io/vitess/go/vt/sqlparser"
	"vitess.io/vitess/go/vt/topo"
	"vitess.io/vitess/go/vt/vtgate/engine"

	"context"

	"github.com/stretchr/testify/assert"
	"github.com/stretchr/testify/require"

	"vitess.io/vitess/go/sqltypes"
	binlogdatapb "vitess.io/vitess/go/vt/proto/binlogdata"
	tabletmanagerdatapb "vitess.io/vitess/go/vt/proto/tabletmanagerdata"
)

func TestVDiffPlanSuccess(t *testing.T) {
	schm := &tabletmanagerdatapb.SchemaDefinition{
		TableDefinitions: []*tabletmanagerdatapb.TableDefinition{{
			Name:              "t1",
			Columns:           []string{"c1", "c2"},
			PrimaryKeyColumns: []string{"c1"},
			Fields:            sqltypes.MakeTestFields("c1|c2", "int64|int64"),
		}, {
			Name:              "nonpktext",
			Columns:           []string{"c1", "textcol"},
			PrimaryKeyColumns: []string{"c1"},
			Fields:            sqltypes.MakeTestFields("c1|textcol", "int64|varchar"),
		}, {
			Name:              "pktext",
			Columns:           []string{"textcol", "c2"},
			PrimaryKeyColumns: []string{"textcol"},
			Fields:            sqltypes.MakeTestFields("textcol|c2", "varchar|int64"),
		}, {
			Name:              "multipk",
			Columns:           []string{"c1", "c2"},
			PrimaryKeyColumns: []string{"c1", "c2"},
			Fields:            sqltypes.MakeTestFields("c1|c2", "int64|int64"),
		}, {
			Name:              "aggr",
			Columns:           []string{"c1", "c2", "c3", "c4"},
			PrimaryKeyColumns: []string{"c1"},
			Fields:            sqltypes.MakeTestFields("c1|c2|c3|c4", "int64|int64|int64|int64"),
		}},
	}

	testcases := []struct {
		input *binlogdatapb.Rule
		table string
		td    *tableDiffer
	}{{
		input: &binlogdatapb.Rule{
			Match: "t1",
		},
		table: "t1",
		td: &tableDiffer{
			targetTable:      "t1",
			sourceExpression: "select c1, c2 from t1 order by c1 asc",
			targetExpression: "select c1, c2 from t1 order by c1 asc",
			compareCols:      []compareColInfo{{0, 0, true}, {1, 0, false}},
			comparePKs:       []compareColInfo{{0, 0, true}},
			pkCols:           []int{0},
			selectPks:        []int{0},
			sourcePrimitive:  newMergeSorter(nil, []compareColInfo{{0, 0, true}}),
			targetPrimitive:  newMergeSorter(nil, []compareColInfo{{0, 0, true}}),
		},
	}, {
		input: &binlogdatapb.Rule{
			Match:  "t1",
			Filter: "-80",
		},
		table: "t1",
		td: &tableDiffer{
			targetTable:      "t1",
			sourceExpression: "select c1, c2 from t1 order by c1 asc",
			targetExpression: "select c1, c2 from t1 order by c1 asc",
			compareCols:      []compareColInfo{{0, 0, true}, {1, 0, false}},
			comparePKs:       []compareColInfo{{0, 0, true}},
			pkCols:           []int{0},
			selectPks:        []int{0},
			sourcePrimitive:  newMergeSorter(nil, []compareColInfo{{0, 0, true}}),
			targetPrimitive:  newMergeSorter(nil, []compareColInfo{{0, 0, true}}),
		},
	}, {
		input: &binlogdatapb.Rule{
			Match:  "t1",
			Filter: "select * from t1",
		},
		table: "t1",
		td: &tableDiffer{
			targetTable:      "t1",
			sourceExpression: "select c1, c2 from t1 order by c1 asc",
			targetExpression: "select c1, c2 from t1 order by c1 asc",
			compareCols:      []compareColInfo{{0, 0, true}, {1, 0, false}},
			comparePKs:       []compareColInfo{{0, 0, true}},
			pkCols:           []int{0},
			selectPks:        []int{0},
			sourcePrimitive:  newMergeSorter(nil, []compareColInfo{{0, 0, true}}),
			targetPrimitive:  newMergeSorter(nil, []compareColInfo{{0, 0, true}}),
		},
	}, {
		input: &binlogdatapb.Rule{
			Match:  "t1",
			Filter: "select c2, c1 from t1",
		},
		table: "t1",
		td: &tableDiffer{
			targetTable:      "t1",
			sourceExpression: "select c2, c1 from t1 order by c1 asc",
			targetExpression: "select c2, c1 from t1 order by c1 asc",
			compareCols:      []compareColInfo{{0, 0, false}, {1, 0, true}},
			comparePKs:       []compareColInfo{{1, 0, true}},
			pkCols:           []int{1},
			selectPks:        []int{1},
			sourcePrimitive:  newMergeSorter(nil, []compareColInfo{{1, 0, true}}),
			targetPrimitive:  newMergeSorter(nil, []compareColInfo{{1, 0, true}}),
		},
	}, {
		input: &binlogdatapb.Rule{
			Match:  "t1",
			Filter: "select c0 as c1, c2 from t2",
		},
		table: "t1",
		td: &tableDiffer{
			targetTable:      "t1",
			sourceExpression: "select c0 as c1, c2 from t2 order by c1 asc",
			targetExpression: "select c1, c2 from t1 order by c1 asc",
			compareCols:      []compareColInfo{{0, 0, true}, {1, 0, false}},
			comparePKs:       []compareColInfo{{0, 0, true}},
			pkCols:           []int{0},
			selectPks:        []int{0},
			sourcePrimitive:  newMergeSorter(nil, []compareColInfo{{0, 0, true}}),
			targetPrimitive:  newMergeSorter(nil, []compareColInfo{{0, 0, true}}),
		},
	}, {
		// non-pk text column.
		input: &binlogdatapb.Rule{
			Match:  "nonpktext",
			Filter: "select c1, textcol from nonpktext",
		},
		table: "nonpktext",
		td: &tableDiffer{
			targetTable:      "nonpktext",
			sourceExpression: "select c1, textcol, weight_string(textcol) from nonpktext order by c1 asc",
			targetExpression: "select c1, textcol, weight_string(textcol) from nonpktext order by c1 asc",
			compareCols:      []compareColInfo{{0, 0, true}, {1, 2, false}},
			comparePKs:       []compareColInfo{{0, 0, true}},
			pkCols:           []int{0},
			selectPks:        []int{0},
			sourcePrimitive:  newMergeSorter(nil, []compareColInfo{{0, 0, true}}),
			targetPrimitive:  newMergeSorter(nil, []compareColInfo{{0, 0, true}}),
		},
	}, {
		// non-pk text column, different order.
		input: &binlogdatapb.Rule{
			Match:  "nonpktext",
			Filter: "select textcol, c1 from nonpktext",
		},
		table: "nonpktext",
		td: &tableDiffer{
			targetTable:      "nonpktext",
			sourceExpression: "select textcol, c1, weight_string(textcol) from nonpktext order by c1 asc",
			targetExpression: "select textcol, c1, weight_string(textcol) from nonpktext order by c1 asc",
			compareCols:      []compareColInfo{{0, 2, false}, {1, 0, true}},
			comparePKs:       []compareColInfo{{1, 0, true}},
			pkCols:           []int{1},
			selectPks:        []int{1},
			sourcePrimitive:  newMergeSorter(nil, []compareColInfo{{1, 0, true}}),
			targetPrimitive:  newMergeSorter(nil, []compareColInfo{{1, 0, true}}),
		},
	}, {
		// pk text column.
		input: &binlogdatapb.Rule{
			Match:  "pktext",
			Filter: "select textcol, c2 from pktext",
		},
		table: "pktext",
		td: &tableDiffer{
			targetTable:      "pktext",
			sourceExpression: "select textcol, c2, weight_string(textcol) from pktext order by textcol asc",
			targetExpression: "select textcol, c2, weight_string(textcol) from pktext order by textcol asc",
			compareCols:      []compareColInfo{{0, 2, true}, {1, 0, false}},
			comparePKs:       []compareColInfo{{0, 2, true}},
			pkCols:           []int{0},
			selectPks:        []int{0},
			sourcePrimitive:  newMergeSorter(nil, []compareColInfo{{0, 2, true}}),
			targetPrimitive:  newMergeSorter(nil, []compareColInfo{{0, 2, true}}),
		},
	}, {
		// pk text column, different order.
		input: &binlogdatapb.Rule{
			Match:  "pktext",
			Filter: "select c2, textcol from pktext",
		},
		table: "pktext",
		td: &tableDiffer{
			targetTable:      "pktext",
			sourceExpression: "select c2, textcol, weight_string(textcol) from pktext order by textcol asc",
			targetExpression: "select c2, textcol, weight_string(textcol) from pktext order by textcol asc",
			compareCols:      []compareColInfo{{0, 0, false}, {1, 2, true}},
			comparePKs:       []compareColInfo{{1, 2, true}},
			pkCols:           []int{1},
			selectPks:        []int{1},
			sourcePrimitive:  newMergeSorter(nil, []compareColInfo{{1, 2, true}}),
			targetPrimitive:  newMergeSorter(nil, []compareColInfo{{1, 2, true}}),
		},
	}, {
		// text column as expression.
		input: &binlogdatapb.Rule{
			Match:  "pktext",
			Filter: "select c2, a+b as textcol from pktext",
		},
		table: "pktext",
		td: &tableDiffer{
			targetTable:      "pktext",
			sourceExpression: "select c2, a + b as textcol, weight_string(a + b) from pktext order by textcol asc",
			targetExpression: "select c2, textcol, weight_string(textcol) from pktext order by textcol asc",
			compareCols:      []compareColInfo{{0, 0, false}, {1, 2, true}},
			comparePKs:       []compareColInfo{{1, 2, true}},
			pkCols:           []int{1},
			selectPks:        []int{1},
			sourcePrimitive:  newMergeSorter(nil, []compareColInfo{{1, 2, true}}),
			targetPrimitive:  newMergeSorter(nil, []compareColInfo{{1, 2, true}}),
		},
	}, {
		input: &binlogdatapb.Rule{
			Match: "multipk",
		},
		table: "multipk",
		td: &tableDiffer{
			targetTable:      "multipk",
			sourceExpression: "select c1, c2 from multipk order by c1 asc, c2 asc",
			targetExpression: "select c1, c2 from multipk order by c1 asc, c2 asc",
			compareCols:      []compareColInfo{{0, 0, true}, {1, 0, true}},
			comparePKs:       []compareColInfo{{0, 0, true}, {1, 0, true}},
			pkCols:           []int{0, 1},
			selectPks:        []int{0, 1},
			sourcePrimitive:  newMergeSorter(nil, []compareColInfo{{0, 0, true}, {1, 0, true}}),
			targetPrimitive:  newMergeSorter(nil, []compareColInfo{{0, 0, true}, {1, 0, true}}),
		},
	}, {
		// in_keyrange
		input: &binlogdatapb.Rule{
			Match:  "t1",
			Filter: "select * from t1 where in_keyrange('-80')",
		},
		table: "t1",
		td: &tableDiffer{
			targetTable:      "t1",
			sourceExpression: "select c1, c2 from t1 order by c1 asc",
			targetExpression: "select c1, c2 from t1 order by c1 asc",
			compareCols:      []compareColInfo{{0, 0, true}, {1, 0, false}},
			comparePKs:       []compareColInfo{{0, 0, true}},
			pkCols:           []int{0},
			selectPks:        []int{0},
			sourcePrimitive:  newMergeSorter(nil, []compareColInfo{{0, 0, true}}),
			targetPrimitive:  newMergeSorter(nil, []compareColInfo{{0, 0, true}}),
		},
	}, {
		// in_keyrange on RHS of AND.
		// This is currently not a valid construct, but will be supported in the future.
		input: &binlogdatapb.Rule{
			Match:  "t1",
			Filter: "select * from t1 where c2 = 2 and in_keyrange('-80')",
		},
		table: "t1",
		td: &tableDiffer{
			targetTable:      "t1",
			sourceExpression: "select c1, c2 from t1 where c2 = 2 order by c1 asc",
			targetExpression: "select c1, c2 from t1 order by c1 asc",
			compareCols:      []compareColInfo{{0, 0, true}, {1, 0, false}},
			comparePKs:       []compareColInfo{{0, 0, true}},
			pkCols:           []int{0},
			selectPks:        []int{0},
			sourcePrimitive:  newMergeSorter(nil, []compareColInfo{{0, 0, true}}),
			targetPrimitive:  newMergeSorter(nil, []compareColInfo{{0, 0, true}}),
		},
	}, {
		// in_keyrange on LHS of AND.
		// This is currently not a valid construct, but will be supported in the future.
		input: &binlogdatapb.Rule{
			Match:  "t1",
			Filter: "select * from t1 where in_keyrange('-80') and c2 = 2",
		},
		table: "t1",
		td: &tableDiffer{
			targetTable:      "t1",
			sourceExpression: "select c1, c2 from t1 where c2 = 2 order by c1 asc",
			targetExpression: "select c1, c2 from t1 order by c1 asc",
			compareCols:      []compareColInfo{{0, 0, true}, {1, 0, false}},
			comparePKs:       []compareColInfo{{0, 0, true}},
			pkCols:           []int{0},
			selectPks:        []int{0},
			sourcePrimitive:  newMergeSorter(nil, []compareColInfo{{0, 0, true}}),
			targetPrimitive:  newMergeSorter(nil, []compareColInfo{{0, 0, true}}),
		},
	}, {
		// in_keyrange on cascaded AND expression
		// This is currently not a valid construct, but will be supported in the future.
		input: &binlogdatapb.Rule{
			Match:  "t1",
			Filter: "select * from t1 where c2 = 2 and c1 = 1 and in_keyrange('-80')",
		},
		table: "t1",
		td: &tableDiffer{
			targetTable:      "t1",
			sourceExpression: "select c1, c2 from t1 where c2 = 2 and c1 = 1 order by c1 asc",
			targetExpression: "select c1, c2 from t1 order by c1 asc",
			compareCols:      []compareColInfo{{0, 0, true}, {1, 0, false}},
			comparePKs:       []compareColInfo{{0, 0, true}},
			pkCols:           []int{0},
			selectPks:        []int{0},
			sourcePrimitive:  newMergeSorter(nil, []compareColInfo{{0, 0, true}}),
			targetPrimitive:  newMergeSorter(nil, []compareColInfo{{0, 0, true}}),
		},
	}, {
		// in_keyrange parenthesized
		// This is currently not a valid construct, but will be supported in the future.
		input: &binlogdatapb.Rule{
			Match:  "t1",
			Filter: "select * from t1 where (c2 = 2 and in_keyrange('-80'))",
		},
		table: "t1",
		td: &tableDiffer{
			targetTable:      "t1",
			sourceExpression: "select c1, c2 from t1 where c2 = 2 order by c1 asc",
			targetExpression: "select c1, c2 from t1 order by c1 asc",
			compareCols:      []compareColInfo{{0, 0, true}, {1, 0, false}},
			comparePKs:       []compareColInfo{{0, 0, true}},
			pkCols:           []int{0},
			selectPks:        []int{0},
			sourcePrimitive:  newMergeSorter(nil, []compareColInfo{{0, 0, true}}),
			targetPrimitive:  newMergeSorter(nil, []compareColInfo{{0, 0, true}}),
		},
	}, {
		// group by
		input: &binlogdatapb.Rule{
			Match:  "t1",
			Filter: "select * from t1 group by c1",
		},
		table: "t1",
		td: &tableDiffer{
			targetTable:      "t1",
			sourceExpression: "select c1, c2 from t1 group by c1 order by c1 asc",
			targetExpression: "select c1, c2 from t1 order by c1 asc",
			compareCols:      []compareColInfo{{0, 0, true}, {1, 0, false}},
			comparePKs:       []compareColInfo{{0, 0, true}},
			pkCols:           []int{0},
			selectPks:        []int{0},
			sourcePrimitive:  newMergeSorter(nil, []compareColInfo{{0, 0, true}}),
			targetPrimitive:  newMergeSorter(nil, []compareColInfo{{0, 0, true}}),
		},
	}, {
		// aggregations
		input: &binlogdatapb.Rule{
			Match:  "aggr",
			Filter: "select c1, c2, count(*) as c3, sum(c4) as c4 from t1 group by c1",
		},
		table: "aggr",
		td: &tableDiffer{
			targetTable:      "aggr",
			sourceExpression: "select c1, c2, count(*) as c3, sum(c4) as c4 from t1 group by c1 order by c1 asc",
			targetExpression: "select c1, c2, c3, c4 from aggr order by c1 asc",
			compareCols:      []compareColInfo{{0, 0, true}, {1, 0, false}, {2, 0, false}, {3, 0, false}},
			comparePKs:       []compareColInfo{{0, 0, true}},
			pkCols:           []int{0},
			selectPks:        []int{0},
			sourcePrimitive: &engine.OrderedAggregate{
				Aggregates: []engine.AggregateParams{{
					Opcode: engine.AggregateCount,
					Col:    2,
				}, {
					Opcode: engine.AggregateSum,
					Col:    3,
				}},
				Keys:  []int{0},
				Input: newMergeSorter(nil, []compareColInfo{{0, 0, true}}),
			},
			targetPrimitive: newMergeSorter(nil, []compareColInfo{{0, 0, true}}),
		},
	}}

	for _, tcase := range testcases {
		t.Run(tcase.input.Filter, func(t *testing.T) {
			filter := &binlogdatapb.Filter{Rules: []*binlogdatapb.Rule{tcase.input}}
			df := &vdiff{}
			err := df.buildVDiffPlan(context.Background(), filter, schm, nil)
			require.NoError(t, err, tcase.input)
			require.Equal(t, 1, len(df.differs), tcase.input)
			assert.Equal(t, tcase.td, df.differs[tcase.table], tcase.input)
		})
	}
}

func TestVDiffPlanFailure(t *testing.T) {
	schm := &tabletmanagerdatapb.SchemaDefinition{
		TableDefinitions: []*tabletmanagerdatapb.TableDefinition{{
			Name:              "t1",
			Columns:           []string{"c1", "c2"},
			PrimaryKeyColumns: []string{"c1"},
			Fields:            sqltypes.MakeTestFields("c1|c2", "int64|int64"),
		}},
	}

	testcases := []struct {
		input *binlogdatapb.Rule
		err   string
	}{{
		input: &binlogdatapb.Rule{
			Match:  "t1",
			Filter: "bad query",
		},
		err: "syntax error at position 4 near 'bad'",
	}, {
		input: &binlogdatapb.Rule{
			Match:  "t1",
			Filter: "update t1 set c1=2",
		},
		err: "unexpected: update t1 set c1 = 2",
	}, {
		input: &binlogdatapb.Rule{
			Match:  "t1",
			Filter: "select c1+1 from t1",
		},
		err: "expression needs an alias: c1 + 1",
	}, {
		input: &binlogdatapb.Rule{
			Match:  "t1",
			Filter: "select next 2 values from t1",
		},
		err: "unexpected: select next 2 values from t1",
	}, {
		input: &binlogdatapb.Rule{
			Match:  "t1",
			Filter: "select c3 from t1",
		},
		err: "column c3 not found in table t1",
	}}
	for _, tcase := range testcases {
		filter := &binlogdatapb.Filter{Rules: []*binlogdatapb.Rule{tcase.input}}
		df := &vdiff{}
		err := df.buildVDiffPlan(context.Background(), filter, schm, nil)
		assert.EqualError(t, err, tcase.err, tcase.input)
	}
}

func TestVDiffUnsharded(t *testing.T) {
	env := newTestVDiffEnv([]string{"0"}, []string{"0"}, "", nil)
	defer env.close()

	schm := &tabletmanagerdatapb.SchemaDefinition{
		TableDefinitions: []*tabletmanagerdatapb.TableDefinition{{
			Name:              "t1",
			Columns:           []string{"c1", "c2"},
			PrimaryKeyColumns: []string{"c1"},
			Fields:            sqltypes.MakeTestFields("c1|c2", "int64|int64"),
		}},
	}
	env.tmc.schema = schm

	fields := sqltypes.MakeTestFields(
		"c1|c2",
		"int64|int64",
	)

	testcases := []struct {
		id      string
		source  []*sqltypes.Result
		target  []*sqltypes.Result
		dr      *DiffReport
		onlyPks bool
		debug   bool
	}{{
		id: "1",
		source: sqltypes.MakeTestStreamingResults(fields,
			"1|3",
			"2|4",
			"---",
			"3|1",
		),
		target: sqltypes.MakeTestStreamingResults(fields,
			"1|3",
			"---",
			"2|4",
			"3|1",
		),
		dr: &DiffReport{
			ProcessedRows: 3,
			MatchingRows:  3,
			TableName:     "t1",
		},
	}, {
		id: "2",
		source: sqltypes.MakeTestStreamingResults(fields,
			"1|3",
		),
		target: sqltypes.MakeTestStreamingResults(fields,
			"1|3",
			"---",
			"2|4",
			"3|1",
		),
		dr: &DiffReport{
			ProcessedRows:   3,
			MatchingRows:    1,
			ExtraRowsTarget: 2,
<<<<<<< HEAD
			TableName:       "t1",
=======
			ExtraRowsTargetSample: []*RowDiff{
				{
					Row: map[string]sqltypes.Value{
						"c1": sqltypes.NewInt64(2),
						"c2": sqltypes.NewInt64(4),
					},
					Query: "",
				},
			},
>>>>>>> c489dc08
		},
	}, {
		id: "3",
		source: sqltypes.MakeTestStreamingResults(fields,
			"1|3",
			"---",
			"2|4",
			"3|1",
		),
		target: sqltypes.MakeTestStreamingResults(fields,
			"1|3",
		),
		dr: &DiffReport{
			ProcessedRows:   3,
			MatchingRows:    1,
			ExtraRowsSource: 2,
<<<<<<< HEAD
			TableName:       "t1",
=======
			ExtraRowsSourceSample: []*RowDiff{
				{
					Row: map[string]sqltypes.Value{
						"c1": sqltypes.NewInt64(2),
						"c2": sqltypes.NewInt64(4),
					},
					Query: "",
				},
			},
>>>>>>> c489dc08
		},
	}, {
		id: "4",
		source: sqltypes.MakeTestStreamingResults(fields,
			"1|3",
			"---",
			"2|4",
			"3|1",
		),
		target: sqltypes.MakeTestStreamingResults(fields,
			"1|3",
			"---",
			"3|1",
		),
		dr: &DiffReport{
			ProcessedRows:   3,
			MatchingRows:    2,
			ExtraRowsSource: 1,
<<<<<<< HEAD
			TableName:       "t1",
=======
			ExtraRowsSourceSample: []*RowDiff{
				{
					Row: map[string]sqltypes.Value{
						"c1": sqltypes.NewInt64(2),
						"c2": sqltypes.NewInt64(4),
					},
					Query: "",
				},
			},
>>>>>>> c489dc08
		},
	}, {
		id: "5",
		source: sqltypes.MakeTestStreamingResults(fields,
			"1|3",
			"---",
			"3|1",
		),
		target: sqltypes.MakeTestStreamingResults(fields,
			"1|3",
			"---",
			"2|4",
			"3|1",
		),
		dr: &DiffReport{
			ProcessedRows:   3,
			MatchingRows:    2,
			ExtraRowsTarget: 1,
<<<<<<< HEAD
			TableName:       "t1",
=======
			ExtraRowsTargetSample: []*RowDiff{
				{
					Row: map[string]sqltypes.Value{
						"c1": sqltypes.NewInt64(2),
						"c2": sqltypes.NewInt64(4),
					},
					Query: "",
				},
			},
>>>>>>> c489dc08
		},
	}, {
		id: "6",
		source: sqltypes.MakeTestStreamingResults(fields,
			"1|3",
			"---",
			"2|3",
			"3|1",
		),
		target: sqltypes.MakeTestStreamingResults(fields,
			"1|3",
			"---",
			"2|4",
			"3|1",
		),
		dr: &DiffReport{
			ProcessedRows:  3,
			MatchingRows:   2,
			MismatchedRows: 1,
<<<<<<< HEAD
			TableName:      "t1",
=======
			MismatchedRowsSample: []*DiffMismatch{
				{
					Source: &RowDiff{Row: map[string]sqltypes.Value{
						"c1": sqltypes.NewInt64(2),
						"c2": sqltypes.NewInt64(3),
					},
						Query: "",
					},
					Target: &RowDiff{Row: map[string]sqltypes.Value{
						"c1": sqltypes.NewInt64(2),
						"c2": sqltypes.NewInt64(4),
					},
						Query: "",
					},
				},
			},
		},
	}, {
		id:      "7",
		onlyPks: true,
		source: sqltypes.MakeTestStreamingResults(fields,
			"1|3",
			"---",
			"2|3",
			"3|1",
		),
		target: sqltypes.MakeTestStreamingResults(fields,
			"1|3",
			"---",
			"2|4",
			"3|1",
		),
		dr: &DiffReport{
			ProcessedRows:  3,
			MatchingRows:   2,
			MismatchedRows: 1,
			MismatchedRowsSample: []*DiffMismatch{
				{
					Source: &RowDiff{Row: map[string]sqltypes.Value{
						"c1": sqltypes.NewInt64(2),
					},
						Query: "",
					},
					Target: &RowDiff{Row: map[string]sqltypes.Value{
						"c1": sqltypes.NewInt64(2),
					},
						Query: "",
					},
				},
			},
		},
	}, {
		id:    "8",
		debug: true,
		source: sqltypes.MakeTestStreamingResults(fields,
			"1|3",
			"---",
			"2|3",
			"3|1",
		),
		target: sqltypes.MakeTestStreamingResults(fields,
			"1|3",
			"---",
			"2|4",
			"3|1",
		),
		dr: &DiffReport{
			ProcessedRows:  3,
			MatchingRows:   2,
			MismatchedRows: 1,
			MismatchedRowsSample: []*DiffMismatch{
				{
					Source: &RowDiff{Row: map[string]sqltypes.Value{
						"c1": sqltypes.NewInt64(2),
						"c2": sqltypes.NewInt64(3),
					},
						Query: "select c1, c2 from t1 where c1=2;",
					},
					Target: &RowDiff{Row: map[string]sqltypes.Value{
						"c1": sqltypes.NewInt64(2),
						"c2": sqltypes.NewInt64(4),
					},
						Query: "select c1, c2 from t1 where c1=2;",
					},
				},
			},
>>>>>>> c489dc08
		},
	}}

	for _, tcase := range testcases {
		t.Run(tcase.id, func(t *testing.T) {
			env.tablets[101].setResults("select c1, c2 from t1 order by c1 asc", vdiffSourceGtid, tcase.source)
			env.tablets[201].setResults("select c1, c2 from t1 order by c1 asc", vdiffTargetMasterPosition, tcase.target)

			dr, err := env.wr.VDiff(context.Background(), "target", env.workflow, env.cell, env.cell, "replica", 30*time.Second, "", 100, "", tcase.debug, tcase.onlyPks)
			require.NoError(t, err)
			assert.Equal(t, tcase.dr, dr["t1"], tcase.id)
		})
	}
}

func TestVDiffSharded(t *testing.T) {
	// Also test that highest position ""MariaDB/5-456-892" will be used
	// if lower positions are found.
	env := newTestVDiffEnv([]string{"-40", "40-"}, []string{"-80", "80-"}, "", map[string]string{
		"-40-80": "MariaDB/5-456-890",
		"40-80-": "MariaDB/5-456-891",
	})
	defer env.close()

	schm := &tabletmanagerdatapb.SchemaDefinition{
		TableDefinitions: []*tabletmanagerdatapb.TableDefinition{{
			Name:              "t1",
			Columns:           []string{"c1", "c2"},
			PrimaryKeyColumns: []string{"c1"},
			Fields:            sqltypes.MakeTestFields("c1|c2", "int64|int64"),
		}},
	}
	env.tmc.schema = schm

	query := "select c1, c2 from t1 order by c1 asc"
	fields := sqltypes.MakeTestFields(
		"c1|c2",
		"int64|int64",
	)

	env.tablets[101].setResults(
		query,
		vdiffSourceGtid,
		sqltypes.MakeTestStreamingResults(fields,
			"1|3",
			"2|4",
		),
	)
	env.tablets[111].setResults(
		query,
		vdiffSourceGtid,
		sqltypes.MakeTestStreamingResults(fields,
			"3|4",
		),
	)
	env.tablets[201].setResults(
		query,
		vdiffTargetMasterPosition,
		sqltypes.MakeTestStreamingResults(fields,
			"1|3",
		),
	)
	env.tablets[211].setResults(
		query,
		vdiffTargetMasterPosition,
		sqltypes.MakeTestStreamingResults(fields,
			"2|4",
			"3|4",
		),
	)

	dr, err := env.wr.VDiff(context.Background(), "target", env.workflow, env.cell, env.cell, "replica", 30*time.Second, "", 100, "", false /*debug*/, false /*onlyPks*/)
	require.NoError(t, err)
	wantdr := &DiffReport{
		ProcessedRows: 3,
		MatchingRows:  3,
		TableName:     "t1",
	}
	assert.Equal(t, wantdr, dr["t1"])
}

func TestVDiffAggregates(t *testing.T) {
	env := newTestVDiffEnv([]string{"-40", "40-"}, []string{"-80", "80-"}, "select c1, count(*) c2, sum(c3) c3 from t group by c1", nil)
	defer env.close()

	schm := &tabletmanagerdatapb.SchemaDefinition{
		TableDefinitions: []*tabletmanagerdatapb.TableDefinition{{
			Name:              "t1",
			Columns:           []string{"c1", "c2", "c3"},
			PrimaryKeyColumns: []string{"c1"},
			Fields:            sqltypes.MakeTestFields("c1|c2|c3", "int64|int64|int64"),
		}},
	}
	env.tmc.schema = schm

	sourceQuery := "select c1, count(*) as c2, sum(c3) as c3 from t group by c1 order by c1 asc"
	fields := sqltypes.MakeTestFields(
		"c1|c2|c3",
		"int64|int64|int64",
	)

	env.tablets[101].setResults(
		sourceQuery,
		vdiffSourceGtid,
		sqltypes.MakeTestStreamingResults(fields,
			"1|3|4",
			"2|4|5",
			"4|5|6",
		),
	)
	env.tablets[111].setResults(
		sourceQuery,
		vdiffSourceGtid,
		sqltypes.MakeTestStreamingResults(fields,
			"1|1|1",
			"3|2|2",
			"5|3|3",
		),
	)
	targetQuery := "select c1, c2, c3 from t1 order by c1 asc"
	env.tablets[201].setResults(
		targetQuery,
		vdiffTargetMasterPosition,
		sqltypes.MakeTestStreamingResults(fields,
			"1|4|5",
			"5|3|3",
		),
	)
	env.tablets[211].setResults(
		targetQuery,
		vdiffTargetMasterPosition,
		sqltypes.MakeTestStreamingResults(fields,
			"2|4|5",
			"3|2|2",
			"4|5|6",
		),
	)

	dr, err := env.wr.VDiff(context.Background(), "target", env.workflow, env.cell, env.cell, "replica", 30*time.Second, "", 100, "", false /*debug*/, false /*onlyPks*/)
	require.NoError(t, err)
	wantdr := &DiffReport{
		ProcessedRows: 5,
		MatchingRows:  5,
		TableName:     "t1",
	}
	assert.Equal(t, wantdr, dr["t1"])
}

func TestVDiffPKWeightString(t *testing.T) {
	// Also test that highest position ""MariaDB/5-456-892" will be used
	// if lower positions are found.
	env := newTestVDiffEnv([]string{"-40", "40-"}, []string{"-80", "80-"}, "", nil)
	defer env.close()

	schm := &tabletmanagerdatapb.SchemaDefinition{
		TableDefinitions: []*tabletmanagerdatapb.TableDefinition{{
			Name:              "t1",
			Columns:           []string{"c1", "c2"},
			PrimaryKeyColumns: []string{"c1"},
			Fields:            sqltypes.MakeTestFields("c1|c2", "varchar|int64"),
		}},
	}
	env.tmc.schema = schm

	query := "select c1, c2, weight_string(c1) from t1 order by c1 asc"
	fields := sqltypes.MakeTestFields(
		"c1|c2|weight_string(c1)",
		"varchar|int64|varbinary",
	)

	env.tablets[101].setResults(
		query,
		vdiffSourceGtid,
		sqltypes.MakeTestStreamingResults(fields,
			"a|3|A",
			"b|4|B",
		),
	)
	env.tablets[111].setResults(
		query,
		vdiffSourceGtid,
		sqltypes.MakeTestStreamingResults(fields,
			"C|5|C",
			"D|6|D",
		),
	)
	env.tablets[201].setResults(
		query,
		vdiffTargetMasterPosition,
		sqltypes.MakeTestStreamingResults(fields,
			"A|3|A",
		),
	)
	env.tablets[211].setResults(
		query,
		vdiffTargetMasterPosition,
		sqltypes.MakeTestStreamingResults(fields,
			"b|4|B",
			"c|5|C",
			"D|6|D",
		),
	)

	dr, err := env.wr.VDiff(context.Background(), "target", env.workflow, env.cell, env.cell, "replica", 30*time.Second, "", 100, "", false /*debug*/, false /*onlyPks*/)
	require.NoError(t, err)
	wantdr := &DiffReport{
		ProcessedRows: 4,
		MatchingRows:  4,
		TableName:     "t1",
	}
	assert.Equal(t, wantdr, dr["t1"])
}

func TestVDiffNoPKWeightString(t *testing.T) {
	// Also test that highest position ""MariaDB/5-456-892" will be used
	// if lower positions are found.
	env := newTestVDiffEnv([]string{"-40", "40-"}, []string{"-80", "80-"}, "", nil)
	defer env.close()

	schm := &tabletmanagerdatapb.SchemaDefinition{
		TableDefinitions: []*tabletmanagerdatapb.TableDefinition{{
			Name:              "t1",
			Columns:           []string{"c1", "c2"},
			PrimaryKeyColumns: []string{"c1"},
			Fields:            sqltypes.MakeTestFields("c1|c2", "int64|varchar"),
		}},
	}
	env.tmc.schema = schm

	query := "select c1, c2, weight_string(c2) from t1 order by c1 asc"
	fields := sqltypes.MakeTestFields(
		"c1|c2|weight_string(c2)",
		"int64|varchar|varbinary",
	)

	env.tablets[101].setResults(
		query,
		vdiffSourceGtid,
		sqltypes.MakeTestStreamingResults(fields,
			"3|a|A",
			"4|b|B",
		),
	)
	env.tablets[111].setResults(
		query,
		vdiffSourceGtid,
		sqltypes.MakeTestStreamingResults(fields,
			"5|C|C",
			"6|D|D",
		),
	)
	env.tablets[201].setResults(
		query,
		vdiffTargetMasterPosition,
		sqltypes.MakeTestStreamingResults(fields,
			"3|A|A",
		),
	)
	env.tablets[211].setResults(
		query,
		vdiffTargetMasterPosition,
		sqltypes.MakeTestStreamingResults(fields,
			"4|b|B",
			"5|c|C",
			"6|D|D",
		),
	)

	dr, err := env.wr.VDiff(context.Background(), "target", env.workflow, env.cell, env.cell, "replica", 30*time.Second, "", 100, "", false /*debug*/, false /*onlyPks*/)
	require.NoError(t, err)
	wantdr := &DiffReport{
		ProcessedRows: 4,
		MatchingRows:  4,
		TableName:     "t1",
	}
	assert.Equal(t, wantdr, dr["t1"])
}

func TestVDiffDefaults(t *testing.T) {
	env := newTestVDiffEnv([]string{"0"}, []string{"0"}, "", nil)
	defer env.close()

	schm := &tabletmanagerdatapb.SchemaDefinition{
		TableDefinitions: []*tabletmanagerdatapb.TableDefinition{{
			Name:              "t1",
			Columns:           []string{"c1", "c2"},
			PrimaryKeyColumns: []string{"c1"},
			Fields:            sqltypes.MakeTestFields("c1|c2", "int64|int64"),
		}},
	}
	env.tmc.schema = schm

	fields := sqltypes.MakeTestFields(
		"c1|c2",
		"int64|int64",
	)

	source := sqltypes.MakeTestStreamingResults(fields,
		"1|3",
		"2|4",
		"---",
		"3|1",
	)
	target := source
	env.tablets[101].setResults("select c1, c2 from t1 order by c1 asc", vdiffSourceGtid, source)
	env.tablets[201].setResults("select c1, c2 from t1 order by c1 asc", vdiffTargetMasterPosition, target)

	_, err := env.wr.VDiff(context.Background(), "target", env.workflow, "", "", "replica", 30*time.Second, "", 100, "", false /*debug*/, false /*onlyPks*/)
	require.NoError(t, err)
	_, err = env.wr.VDiff(context.Background(), "target", env.workflow, "", env.cell, "replica", 30*time.Second, "", 100, "", false /*debug*/, false /*onlyPks*/)
	require.NoError(t, err)

	var df map[string]*DiffReport
	df, err = env.wr.VDiff(context.Background(), "target", env.workflow, env.cell, "", "replica", 30*time.Second, "", 100, "", false /*debug*/, false /*onlyPks*/)
	require.NoError(t, err)
	require.Equal(t, df["t1"].ProcessedRows, 3)
	df, err = env.wr.VDiff(context.Background(), "target", env.workflow, env.cell, "", "replica", 30*time.Second, "", 1, "", false /*debug*/, false /*onlyPks*/)
	require.NoError(t, err)
	require.Equal(t, df["t1"].ProcessedRows, 1)
	df, err = env.wr.VDiff(context.Background(), "target", env.workflow, env.cell, "", "replica", 30*time.Second, "", 0, "", false /*debug*/, false /*onlyPks*/)
	require.NoError(t, err)
	require.Equal(t, df["t1"].ProcessedRows, 0)

	_, err = env.wr.VDiff(context.Background(), "target", env.workflow, env.cell, "", "replica", 1*time.Nanosecond, "", 100, "", false /*debug*/, false /*onlyPks*/)
	require.Error(t, err)
	err = topo.CheckKeyspaceLocked(context.Background(), "target")
	require.EqualErrorf(t, err, "keyspace target is not locked (no locksInfo)", "")
	err = topo.CheckKeyspaceLocked(context.Background(), "source")
	require.EqualErrorf(t, err, "keyspace source is not locked (no locksInfo)", "")
}

func TestVDiffReplicationWait(t *testing.T) {
	env := newTestVDiffEnv([]string{"0"}, []string{"0"}, "", nil)
	defer env.close()

	schm := &tabletmanagerdatapb.SchemaDefinition{
		TableDefinitions: []*tabletmanagerdatapb.TableDefinition{{
			Name:              "t1",
			Columns:           []string{"c1", "c2"},
			PrimaryKeyColumns: []string{"c1"},
			Fields:            sqltypes.MakeTestFields("c1|c2", "int64|int64"),
		}},
	}
	env.tmc.schema = schm

	fields := sqltypes.MakeTestFields(
		"c1|c2",
		"int64|int64",
	)

	source := sqltypes.MakeTestStreamingResults(fields,
		"1|3",
		"2|4",
		"---",
		"3|1",
	)
	target := source
	env.tablets[101].setResults("select c1, c2 from t1 order by c1 asc", vdiffSourceGtid, source)
	env.tablets[201].setResults("select c1, c2 from t1 order by c1 asc", vdiffTargetMasterPosition, target)

	_, err := env.wr.VDiff(context.Background(), "target", env.workflow, env.cell, env.cell, "replica", 0*time.Second, "", 100, "", false /*debug*/, false /*onlyPks*/)
	require.Error(t, err)
	require.True(t, strings.Contains(err.Error(), "context deadline exceeded"))
}

func TestVDiffFindPKs(t *testing.T) {

	testcases := []struct {
		name         string
		table        *tabletmanagerdatapb.TableDefinition
		targetSelect *sqlparser.Select
		tdIn         *tableDiffer
		tdOut        *tableDiffer
		errorString  string
	}{
		{
			name: "",
			table: &tabletmanagerdatapb.TableDefinition{
				Name:              "t1",
				Columns:           []string{"c1", "c2"},
				PrimaryKeyColumns: []string{"c1"},
				Fields:            sqltypes.MakeTestFields("c1|c2", "int64|int64"),
			},
			targetSelect: &sqlparser.Select{
				SelectExprs: sqlparser.SelectExprs{
					&sqlparser.AliasedExpr{Expr: &sqlparser.ColName{Name: sqlparser.NewColIdent("c1")}},
					&sqlparser.AliasedExpr{Expr: &sqlparser.ColName{Name: sqlparser.NewColIdent("c2")}},
				},
			},
			tdIn: &tableDiffer{
				compareCols: []compareColInfo{{0, 0, false}, {1, 0, false}},
				comparePKs:  []compareColInfo{},
				pkCols:      []int{},
			},
			tdOut: &tableDiffer{
				compareCols: []compareColInfo{{0, 0, true}, {1, 0, false}},
				comparePKs:  []compareColInfo{{0, 0, true}},
				pkCols:      []int{0},
				selectPks:   []int{0},
			},
		}, {
			name: "",
			table: &tabletmanagerdatapb.TableDefinition{
				Name:              "t1",
				Columns:           []string{"c1", "c2", "c3", "c4"},
				PrimaryKeyColumns: []string{"c1", "c4"},
				Fields:            sqltypes.MakeTestFields("c1|c2|c3|c4", "int64|int64|varchar|int64"),
			},
			targetSelect: &sqlparser.Select{
				SelectExprs: sqlparser.SelectExprs{
					&sqlparser.AliasedExpr{Expr: &sqlparser.ColName{Name: sqlparser.NewColIdent("c1")}},
					&sqlparser.AliasedExpr{Expr: &sqlparser.ColName{Name: sqlparser.NewColIdent("c2")}},
					&sqlparser.AliasedExpr{Expr: &sqlparser.FuncExpr{Name: sqlparser.NewColIdent("c3")}},
					&sqlparser.AliasedExpr{Expr: &sqlparser.ColName{Name: sqlparser.NewColIdent("c4")}},
				},
			},
			tdIn: &tableDiffer{
				compareCols: []compareColInfo{{0, 0, false}, {1, 0, false}, {2, 0, false}, {3, 0, false}},
				comparePKs:  []compareColInfo{},
				pkCols:      []int{},
			},
			tdOut: &tableDiffer{
				compareCols: []compareColInfo{{0, 0, true}, {1, 0, false}, {2, 0, false}, {3, 0, true}},
				comparePKs:  []compareColInfo{{0, 0, true}, {3, 0, true}},
				pkCols:      []int{0, 3},
				selectPks:   []int{0, 3},
			},
		},
	}

	for _, tc := range testcases {
		t.Run(tc.name, func(t *testing.T) {
			_, err := findPKs(tc.table, tc.targetSelect, tc.tdIn)
			require.NoError(t, err)
			require.EqualValues(t, tc.tdOut, tc.tdIn)
		})
	}

}

func TestVDiffPlanInclude(t *testing.T) {
	schm := &tabletmanagerdatapb.SchemaDefinition{
		TableDefinitions: []*tabletmanagerdatapb.TableDefinition{{
			Name:              "t1",
			Columns:           []string{"c1", "c2"},
			PrimaryKeyColumns: []string{"c1"},
			Fields:            sqltypes.MakeTestFields("c1|c2", "int64|int64"),
		}, {
			Name:              "t2",
			Columns:           []string{"c1", "c2"},
			PrimaryKeyColumns: []string{"c1"},
			Fields:            sqltypes.MakeTestFields("c1|c2", "int64|int64"),
		}, {
			Name:              "t3",
			Columns:           []string{"c1", "c2"},
			PrimaryKeyColumns: []string{"c1"},
			Fields:            sqltypes.MakeTestFields("c1|c2", "int64|int64"),
		}, {
			Name:              "t4",
			Columns:           []string{"c1", "c2"},
			PrimaryKeyColumns: []string{"c1"},
			Fields:            sqltypes.MakeTestFields("c1|c2", "int64|int64"),
		}},
	}

	df := &vdiff{}
	rule := &binlogdatapb.Rule{
		Match: "/.*",
	}
	filter := &binlogdatapb.Filter{Rules: []*binlogdatapb.Rule{rule}}
	var err error
	err = df.buildVDiffPlan(context.Background(), filter, schm, []string{"t2"})
	require.NoError(t, err)
	require.Equal(t, 1, len(df.differs))
	err = df.buildVDiffPlan(context.Background(), filter, schm, []string{"t2", "t3"})
	require.NoError(t, err)
	require.Equal(t, 2, len(df.differs))
	err = df.buildVDiffPlan(context.Background(), filter, schm, []string{"t1", "t2", "t3"})
	require.NoError(t, err)
	require.Equal(t, 3, len(df.differs))
	err = df.buildVDiffPlan(context.Background(), filter, schm, []string{"t1", "t2", "t3", "t4"})
	require.NoError(t, err)
	require.Equal(t, 4, len(df.differs))
	err = df.buildVDiffPlan(context.Background(), filter, schm, []string{"t1", "t2", "t3", "t5"})
	require.Error(t, err)
}

// TestVDiffNullWeightString tests for situations where the server returns a null value for either source or target
// columns. One reason this can happen is if the string is too large due to a small max_allowed_packet setting
func TestVDiffNullWeightString(t *testing.T) {
	env := newTestVDiffEnv([]string{"0"}, []string{"0"}, "", nil)
	defer env.close()

	schm := &tabletmanagerdatapb.SchemaDefinition{
		TableDefinitions: []*tabletmanagerdatapb.TableDefinition{{
			Name:              "t1",
			Columns:           []string{"c1", "c2"},
			PrimaryKeyColumns: []string{"c1"},
			Fields:            sqltypes.MakeTestFields("c1|c2", "int64|varchar"),
		}},
	}
	env.tmc.schema = schm

	fields := sqltypes.MakeTestFields(
		"c1|c2|c2ws",
		"int64|varchar|varbinary",
	)
	testcases := []struct {
		name   string
		id     string
		source []*sqltypes.Result
		target []*sqltypes.Result
		dr     *DiffReport
	}{{
		name: "must match",
		id:   "1",
		source: sqltypes.MakeTestStreamingResults(fields,
			"1|abc|null",
			"2|abc|abc",
			"3|abc|abc",
		),
		target: sqltypes.MakeTestStreamingResults(fields,
			"1|abc|null",
			"2|abc|abc",
			"3|abc|null",
		),
		dr: &DiffReport{
			ProcessedRows: 3,
			MatchingRows:  3,
		},
	}, {
		name: "must not match",
		id:   "2",
		source: sqltypes.MakeTestStreamingResults(fields,
			"1|abd|null",
			"2|abd|abd",
			"3|abd|null",
		),
		target: sqltypes.MakeTestStreamingResults(fields,
			"1|abc|null",
			"2|abc|abc",
			"3|abc|null",
		),
		dr: &DiffReport{
			ProcessedRows:  3,
			MismatchedRows: 3,
			MismatchedRowsSample: []*DiffMismatch{
				{
					Source: &RowDiff{Row: map[string]sqltypes.Value{
						"c1":                sqltypes.NewInt64(1),
						"c2":                sqltypes.NewVarChar("abd"),
						"weight_string(c2)": sqltypes.NULL,
					},
						Query: "",
					},
					Target: &RowDiff{Row: map[string]sqltypes.Value{
						"c1":                sqltypes.NewInt64(1),
						"c2":                sqltypes.NewVarChar("abc"),
						"weight_string(c2)": sqltypes.NULL,
					},
						Query: "",
					},
				},
				{
					Source: &RowDiff{Row: map[string]sqltypes.Value{
						"c1":                sqltypes.NewInt64(2),
						"c2":                sqltypes.NewVarChar("abd"),
						"weight_string(c2)": sqltypes.NewVarBinary("abd"),
					},
						Query: "",
					},
					Target: &RowDiff{Row: map[string]sqltypes.Value{
						"c1":                sqltypes.NewInt64(2),
						"c2":                sqltypes.NewVarChar("abc"),
						"weight_string(c2)": sqltypes.NewVarBinary("abc"),
					},
						Query: "",
					},
				},
				{
					Source: &RowDiff{Row: map[string]sqltypes.Value{
						"c1":                sqltypes.NewInt64(3),
						"c2":                sqltypes.NewVarChar("abd"),
						"weight_string(c2)": sqltypes.NULL,
					},
						Query: "",
					},
					Target: &RowDiff{Row: map[string]sqltypes.Value{
						"c1":                sqltypes.NewInt64(3),
						"c2":                sqltypes.NewVarChar("abc"),
						"weight_string(c2)": sqltypes.NULL,
					},
						Query: "",
					},
				},
			},
		},
	}, {
		//this explicitly tests for a bug that existed with a small max_allowed_packet setting
		name: "both weight strings are null, but no match",
		id:   "3",
		source: sqltypes.MakeTestStreamingResults(fields,
			"1|abd|null",
		),
		target: sqltypes.MakeTestStreamingResults(fields,
			"1|abc|null",
		),
		dr: &DiffReport{
			ProcessedRows:  1,
			MismatchedRows: 1,
			MismatchedRowsSample: []*DiffMismatch{
				{
					Source: &RowDiff{Row: map[string]sqltypes.Value{
						"c1":                sqltypes.NewInt64(1),
						"c2":                sqltypes.NewVarChar("abd"),
						"weight_string(c2)": sqltypes.NULL,
					},
						Query: "",
					},
					Target: &RowDiff{Row: map[string]sqltypes.Value{
						"c1":                sqltypes.NewInt64(1),
						"c2":                sqltypes.NewVarChar("abc"),
						"weight_string(c2)": sqltypes.NULL,
					},
						Query: "",
					},
				},
			},
		},
	}}
	for _, tcase := range testcases {
		t.Run(tcase.name, func(t *testing.T) {
			env.tablets[101].setResults("select c1, c2, weight_string(c2) from t1 order by c1 asc", vdiffSourceGtid, tcase.source)
			env.tablets[201].setResults("select c1, c2, weight_string(c2) from t1 order by c1 asc", vdiffTargetMasterPosition, tcase.target)

			dr, err := env.wr.VDiff(context.Background(), "target", env.workflow, env.cell, env.cell, "replica", 30*time.Second, "", 100, "", false /*debug*/, false /*onlyPks*/)
			require.NoError(t, err)
			require.Equal(t, tcase.dr, dr["t1"], tcase.id)
		})
	}
}<|MERGE_RESOLUTION|>--- conflicted
+++ resolved
@@ -525,9 +525,7 @@
 			ProcessedRows:   3,
 			MatchingRows:    1,
 			ExtraRowsTarget: 2,
-<<<<<<< HEAD
 			TableName:       "t1",
-=======
 			ExtraRowsTargetSample: []*RowDiff{
 				{
 					Row: map[string]sqltypes.Value{
@@ -537,7 +535,6 @@
 					Query: "",
 				},
 			},
->>>>>>> c489dc08
 		},
 	}, {
 		id: "3",
@@ -554,9 +551,7 @@
 			ProcessedRows:   3,
 			MatchingRows:    1,
 			ExtraRowsSource: 2,
-<<<<<<< HEAD
 			TableName:       "t1",
-=======
 			ExtraRowsSourceSample: []*RowDiff{
 				{
 					Row: map[string]sqltypes.Value{
@@ -566,7 +561,6 @@
 					Query: "",
 				},
 			},
->>>>>>> c489dc08
 		},
 	}, {
 		id: "4",
@@ -585,9 +579,7 @@
 			ProcessedRows:   3,
 			MatchingRows:    2,
 			ExtraRowsSource: 1,
-<<<<<<< HEAD
 			TableName:       "t1",
-=======
 			ExtraRowsSourceSample: []*RowDiff{
 				{
 					Row: map[string]sqltypes.Value{
@@ -597,7 +589,6 @@
 					Query: "",
 				},
 			},
->>>>>>> c489dc08
 		},
 	}, {
 		id: "5",
@@ -616,9 +607,7 @@
 			ProcessedRows:   3,
 			MatchingRows:    2,
 			ExtraRowsTarget: 1,
-<<<<<<< HEAD
 			TableName:       "t1",
-=======
 			ExtraRowsTargetSample: []*RowDiff{
 				{
 					Row: map[string]sqltypes.Value{
@@ -628,7 +617,6 @@
 					Query: "",
 				},
 			},
->>>>>>> c489dc08
 		},
 	}, {
 		id: "6",
@@ -648,9 +636,7 @@
 			ProcessedRows:  3,
 			MatchingRows:   2,
 			MismatchedRows: 1,
-<<<<<<< HEAD
 			TableName:      "t1",
-=======
 			MismatchedRowsSample: []*DiffMismatch{
 				{
 					Source: &RowDiff{Row: map[string]sqltypes.Value{
@@ -737,7 +723,6 @@
 					},
 				},
 			},
->>>>>>> c489dc08
 		},
 	}}
 
