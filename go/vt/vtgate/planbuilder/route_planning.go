/*
Copyright 2020 The Vitess Authors.

Licensed under the Apache License, Version 2.0 (the "License");
you may not use this file except in compliance with the License.
You may obtain a copy of the License at

    http://www.apache.org/licenses/LICENSE-2.0

Unless required by applicable law or agreed to in writing, software
distributed under the License is distributed on an "AS IS" BASIS,
WITHOUT WARRANTIES OR CONDITIONS OF ANY KIND, either express or implied.
See the License for the specific language governing permissions and
limitations under the License.
*/

package planbuilder

import (
	"fmt"
	"io"
	"sort"

	"vitess.io/vitess/go/vt/vtgate/planbuilder/abstract"

	vtrpcpb "vitess.io/vitess/go/vt/proto/vtrpc"
	"vitess.io/vitess/go/vt/vtgate/semantics"
	"vitess.io/vitess/go/vt/vtgate/vindexes"

	"vitess.io/vitess/go/vt/vterrors"

	"vitess.io/vitess/go/vt/sqlparser"
	"vitess.io/vitess/go/vt/vtgate/engine"
)

var _ selectPlanner = gen4Planner

func gen4Planner(_ string) func(sqlparser.Statement, *sqlparser.ReservedVars, ContextVSchema) (engine.Primitive, error) {
	return func(stmt sqlparser.Statement, reservedVars *sqlparser.ReservedVars, vschema ContextVSchema) (engine.Primitive, error) {
		sel, ok := stmt.(*sqlparser.Select)
		if !ok {
			return nil, vterrors.Errorf(vtrpcpb.Code_UNIMPLEMENTED, "%T not yet supported", stmt)
		}

		getPlan := func(sel *sqlparser.Select) (logicalPlan, error) {
			return newBuildSelectPlan(sel, reservedVars, vschema)
		}

		plan, err := getPlan(sel)
		if err != nil {
			return nil, err
		}

		if shouldRetryWithCNFRewriting(plan) {
			// by transforming the predicates to CNF, the planner will sometimes find better plans
			primitive := rewriteToCNFAndReplan(stmt, getPlan)
			if primitive != nil {
				return primitive, nil
			}
		}
		return plan.Primitive(), nil
	}
}

<<<<<<< HEAD
type postProcessor struct {
	inDerived bool
	semTable  *semantics.SemTable
	vschema   ContextVSchema
}

func (pp *postProcessor) planHorizon(plan logicalPlan, sel *sqlparser.Select) (logicalPlan, error) {
	hp := horizonPlanning{
		sel:       sel,
		plan:      plan,
		semTable:  pp.semTable,
		vschema:   pp.vschema,
		inDerived: pp.inDerived,
	}

	plan, err := hp.planHorizon()
	if err != nil {
		return nil, err
	}

	plan, err = planLimit(sel.Limit, plan)
	if err != nil {
		return nil, err
	}
	return plan, nil

}

func newBuildSelectPlan(sel *sqlparser.Select, reservedVars *sqlparser.ReservedVars, vschema ContextVSchema) (logicalPlan, error) {
	directives := sqlparser.ExtractCommentDirectives(sel.Comments)
	if len(directives) > 0 {
		return nil, semantics.Gen4NotSupportedF("comment directives")
	}
=======
func newBuildSelectPlan(sel *sqlparser.Select, reservedVars *sqlparser.ReservedVars, vschema ContextVSchema) (logicalPlan, error) {
>>>>>>> fbc61ab6
	ksName := ""
	if ks, _ := vschema.DefaultKeyspace(); ks != nil {
		ksName = ks.Name
	}
	semTable, err := semantics.Analyze(sel, ksName, vschema)
	if err != nil {
		return nil, err
	}

	sel, err = expandStar(sel, semTable)
	if err != nil {
		return nil, err
	}

	opTree, err := abstract.CreateOperatorFromSelect(sel, semTable)
	if err != nil {
		return nil, err
	}

	tree, err := optimizeQuery(opTree, reservedVars, semTable, vschema)
	if err != nil {
		return nil, err
	}

	postProcessing := &postProcessor{
		semTable:  semTable,
		vschema:   vschema,
	}
	plan, err := transformToLogicalPlan(tree, semTable, postProcessing)
	if err != nil {
		return nil, err
	}

	plan, err = postProcessing.planHorizon(plan, sel)
	if err != nil {
		return nil, err
	}

	if err := plan.WireupGen4(semTable); err != nil {
		return nil, err
	}

	directives := sqlparser.ExtractCommentDirectives(sel.Comments)
	if directives.IsSet(sqlparser.DirectiveScatterErrorsAsWarnings) {
		visit(plan, func(logicalPlan logicalPlan) (bool, logicalPlan, error) {
			switch plan := logicalPlan.(type) {
			case *route:
				plan.eroute.ScatterErrorsAsWarnings = true
			}
			return true, logicalPlan, nil
		})
	}

	return plan, nil
}

func optimizeQuery(opTree abstract.Operator, reservedVars *sqlparser.ReservedVars, semTable *semantics.SemTable, vschema ContextVSchema) (joinTree, error) {
	switch op := opTree.(type) {
	case *abstract.QueryGraph:
		switch {
		case vschema.Planner() == Gen4Left2Right:
			return leftToRightSolve(op, reservedVars, semTable, vschema)
		default:
			return greedySolve(op, reservedVars, semTable, vschema)
		}
	case *abstract.LeftJoin:
		treeInner, err := optimizeQuery(op.Left, reservedVars, semTable, vschema)
		if err != nil {
			return nil, err
		}
		treeOuter, err := optimizeQuery(op.Right, reservedVars, semTable, vschema)
		if err != nil {
			return nil, err
		}
		return mergeOrJoin(treeInner, treeOuter, []sqlparser.Expr{op.Predicate}, semTable, false)
	case *abstract.Join:
		treeInner, err := optimizeQuery(op.LHS, reservedVars, semTable, vschema)
		if err != nil {
			return nil, err
		}
		treeOuter, err := optimizeQuery(op.RHS, reservedVars, semTable, vschema)
		if err != nil {
			return nil, err
		}
		return mergeOrJoin(treeInner, treeOuter, []sqlparser.Expr{op.Exp}, semTable, true)
	case *abstract.Derived:
		treeInner, err := optimizeQuery(op.Inner, reservedVars, semTable, vschema)
		if err != nil {
			return nil, err
		}
		return &derivedPlan{
			query: op.Sel,
			inner: treeInner,
			alias: op.Alias,
		}, nil
	default:
		return nil, semantics.Gen4NotSupportedF("optimizeQuery")
	}
}

func planLimit(limit *sqlparser.Limit, plan logicalPlan) (logicalPlan, error) {
	if limit == nil {
		return plan, nil
	}
	rb, ok := plan.(*route)
	if ok && rb.isSingleShard() {
		rb.SetLimit(limit)
		return plan, nil
	}

	lPlan, err := createLimit(plan, limit)
	if err != nil {
		return nil, err
	}

	// visit does not modify the plan.
	_, err = visit(lPlan, setUpperLimit)
	if err != nil {
		return nil, err
	}
	return lPlan, nil
}

type horizonPlanning struct {
	sel             *sqlparser.Select
	plan            logicalPlan
	semTable        *semantics.SemTable
	vschema         ContextVSchema
	qp              *abstract.QueryProjection
	inDerived       bool
	needsTruncation bool
	vtgateGrouping  bool
}

func (hp *horizonPlanning) planHorizon() (logicalPlan, error) {
	rb, ok := hp.plan.(*route)
	if !ok && hp.semTable.ProjectionErr != nil {
		return nil, hp.semTable.ProjectionErr
	}

	if hp.inDerived {
		for _, expr := range hp.sel.SelectExprs {
			if sqlparser.ContainsAggregation(expr) {
				return nil, semantics.Gen4NotSupportedF("aggregation inside of derived table")
			}
		}
	}

	if ok && rb.isSingleShard() {
		createSingleShardRoutePlan(hp.sel, rb)
		return hp.plan, nil
	}

	qp2, err := abstract.CreateQPFromSelect(hp.sel)
	if err != nil {
		return nil, err
	}

	hp.qp = qp2

	if err := checkUnsupportedConstructs(hp.sel); err != nil {
		return nil, err
	}

	if hp.qp.NeedsAggregation() {
		err = hp.planAggregations()
		if err != nil {
			return nil, err
		}
	} else {
		for _, e := range hp.qp.SelectExprs {
			if _, _, err := pushProjection(e.Col, hp.plan, hp.semTable, true, false); err != nil {
				return nil, err
			}
		}
	}

	if len(hp.qp.OrderExprs) > 0 {
		hp.plan, err = hp.planOrderBy(hp.qp.OrderExprs, hp.plan)
		if err != nil {
			return nil, err
		}
	}

	if hp.qp.CanPushDownSorting && hp.vtgateGrouping {
		hp.plan, err = hp.planOrderByUsingGroupBy()
		if err != nil {
			return nil, err
		}
	}

	err = hp.planDistinct()
	if err != nil {
		return nil, err
	}

	err = hp.truncateColumnsIfNeeded()
	if err != nil {
		return nil, err
	}

	return hp.plan, nil
}

func (hp *horizonPlanning) truncateColumnsIfNeeded() error {
	if !hp.needsTruncation {
		return nil
	}

	switch p := hp.plan.(type) {
	case *route:
		p.eroute.SetTruncateColumnCount(hp.sel.GetColumnCount())
	case *joinGen4:
		// since this is a join, we can safely add extra columns and not need to truncate them
	case *orderedAggregate:
		p.eaggr.SetTruncateColumnCount(hp.sel.GetColumnCount())
	case *memorySort:
		p.truncater.SetTruncateColumnCount(hp.sel.GetColumnCount())
	default:
		return vterrors.Errorf(vtrpcpb.Code_INTERNAL, "plan type not known for column truncation: %T", hp.plan)
	}

	return nil
}

func exprHasUniqueVindex(vschema ContextVSchema, semTable *semantics.SemTable, expr sqlparser.Expr) bool {
	col, isCol := expr.(*sqlparser.ColName)
	if !isCol {
		return false
	}
	ts := semTable.RecursiveDependencies(expr)
	tableInfo, err := semTable.TableInfoFor(ts)
	if err != nil {
		return false
	}
	tableName, err := tableInfo.Name()
	if err != nil {
		return false
	}
	vschemaTable, _, _, _, _, err := vschema.FindTableOrVindex(tableName)
	if err != nil {
		return false
	}
	for _, vindex := range vschemaTable.ColumnVindexes {
		if len(vindex.Columns) > 1 || !vindex.Vindex.IsUnique() {
			return false
		}
		if col.Name.Equal(vindex.Columns[0]) {
			return true
		}
	}
	return false
}

func createSingleShardRoutePlan(sel *sqlparser.Select, rb *route) {
	ast := rb.Select.(*sqlparser.Select)
	ast.Distinct = sel.Distinct
	ast.GroupBy = sel.GroupBy
	ast.OrderBy = sel.OrderBy
	ast.Comments = sel.Comments
	ast.SelectExprs = sel.SelectExprs
	for i, expr := range ast.SelectExprs {
		if aliasedExpr, ok := expr.(*sqlparser.AliasedExpr); ok {
			ast.SelectExprs[i] = removeQualifierFromColName(aliasedExpr)
		}
	}
}

func checkUnsupportedConstructs(sel *sqlparser.Select) error {
	if sel.Having != nil {
		return semantics.Gen4NotSupportedF("HAVING")
	}
	return nil
}

func pushJoinPredicate(exprs []sqlparser.Expr, tree joinTree, semTable *semantics.SemTable) (joinTree, error) {
	switch node := tree.(type) {
	case *routePlan:
		plan := node.clone().(*routePlan)
		err := plan.addPredicate(exprs...)
		if err != nil {
			return nil, err
		}
		return plan, nil

	case *joinPlan:
		node = node.clone().(*joinPlan)

		// we break up the predicates so that colnames from the LHS are replaced by arguments
		var rhsPreds []sqlparser.Expr
		var lhsColumns []*sqlparser.ColName
		lhsSolves := node.lhs.tableID()
		for _, expr := range exprs {
			cols, predicate, err := breakPredicateInLHSandRHS(expr, semTable, lhsSolves)
			if err != nil {
				return nil, err
			}
			lhsColumns = append(lhsColumns, cols...)
			rhsPreds = append(rhsPreds, predicate)
		}
		node.pushOutputColumns(lhsColumns, semTable)
		rhsPlan, err := pushJoinPredicate(rhsPreds, node.rhs, semTable)
		if err != nil {
			return nil, err
		}

		return &joinPlan{
			lhs:   node.lhs,
			rhs:   rhsPlan,
			outer: node.outer,
		}, nil
	case *derivedPlan:
		plan := node.clone().(*derivedPlan)

		newExpressions := make([]sqlparser.Expr, 0, len(exprs))
		for _, expr := range exprs {
			tblInfo, err := semTable.TableInfoForExpr(expr)
			if err != nil {
				return nil, err
			}
			rewritten, err := semantics.RewriteDerivedExpression(expr, tblInfo)
			if err != nil {
				return nil, err
			}
			newExpressions = append(newExpressions, rewritten)
		}

		newInner, err := pushJoinPredicate(newExpressions, plan.inner, semTable)
		if err != nil {
			return nil, err
		}

		plan.inner = newInner
		return plan, nil
	default:
		panic(fmt.Sprintf("BUG: unknown type %T", node))
	}
}

func breakPredicateInLHSandRHS(expr sqlparser.Expr, semTable *semantics.SemTable, lhs semantics.TableSet) (columns []*sqlparser.ColName, predicate sqlparser.Expr, err error) {
	predicate = sqlparser.CloneExpr(expr)
	_ = sqlparser.Rewrite(predicate, nil, func(cursor *sqlparser.Cursor) bool {
		switch node := cursor.Node().(type) {
		case *sqlparser.ColName:
			deps := semTable.RecursiveDependencies(node)
			if deps == 0 {
				err = vterrors.Errorf(vtrpcpb.Code_INTERNAL, "unknown column. has the AST been copied?")
				return false
			}
			if deps.IsSolvedBy(lhs) {
				node.Qualifier.Qualifier = sqlparser.NewTableIdent("")
				columns = append(columns, node)
				arg := sqlparser.NewArgument(node.CompliantName())
				cursor.Replace(arg)
			}
		}
		return true
	})
	if err != nil {
		return nil, nil, err
	}
	return
}

func mergeOrJoinInner(lhs, rhs joinTree, joinPredicates []sqlparser.Expr, semTable *semantics.SemTable) (joinTree, error) {
	return mergeOrJoin(lhs, rhs, joinPredicates, semTable, true)
}

func mergeOrJoin(lhs, rhs joinTree, joinPredicates []sqlparser.Expr, semTable *semantics.SemTable, inner bool) (joinTree, error) {
	newPlan := tryMerge(lhs, rhs, joinPredicates, semTable, inner)
	if newPlan != nil {
		return newPlan, nil
	}

	tree := &joinPlan{lhs: lhs.clone(), rhs: rhs.clone(), outer: !inner}
	return pushJoinPredicate(joinPredicates, tree, semTable)
}

type (
	tableSetPair struct {
		left, right semantics.TableSet
	}
	cacheMap map[tableSetPair]joinTree
)

/*
	The greedy planner will plan a query by finding first finding the best route plan for every table.
    Then, iteratively, it finds the cheapest join that can be produced between the remaining plans,
	and removes the two inputs to this cheapest plan and instead adds the join.
	As an optimization, it first only considers joining tables that have predicates defined between them
*/
func greedySolve(qg *abstract.QueryGraph, reservedVars *sqlparser.ReservedVars, semTable *semantics.SemTable, vschema ContextVSchema) (joinTree, error) {
	joinTrees, err := seedPlanList(qg, reservedVars, semTable, vschema)
	planCache := cacheMap{}
	if err != nil {
		return nil, err
	}

	tree, err := mergeJoinTrees(qg, semTable, joinTrees, planCache, false)
	if err != nil {
		return nil, err
	}
	return tree, nil
}

func mergeJoinTrees(qg *abstract.QueryGraph, semTable *semantics.SemTable, joinTrees []joinTree, planCache cacheMap, crossJoinsOK bool) (joinTree, error) {
	if len(joinTrees) == 0 {
		return nil, nil
	}
	for len(joinTrees) > 1 {
		bestTree, lIdx, rIdx, err := findBestJoinTree(qg, semTable, joinTrees, planCache, crossJoinsOK)
		if err != nil {
			return nil, err
		}
		// if we found a best plan, we'll replace the two plans that were joined with the join plan created
		if bestTree != nil {
			// we need to remove the larger of the two plans first
			if rIdx > lIdx {
				joinTrees = removeAt(joinTrees, rIdx)
				joinTrees = removeAt(joinTrees, lIdx)
			} else {
				joinTrees = removeAt(joinTrees, lIdx)
				joinTrees = removeAt(joinTrees, rIdx)
			}
			joinTrees = append(joinTrees, bestTree)
		} else {
			// we will only fail to find a join plan when there are only cross joins left
			// when that happens, we switch over to allow cross joins as well.
			// this way we prioritize joining joinTrees with predicates first
			crossJoinsOK = true
		}
	}
	return joinTrees[0], nil
}

func (cm cacheMap) getJoinTreeFor(lhs, rhs joinTree, joinPredicates []sqlparser.Expr, semTable *semantics.SemTable) (joinTree, error) {
	solves := tableSetPair{left: lhs.tableID(), right: rhs.tableID()}
	cachedPlan := cm[solves]
	if cachedPlan != nil {
		return cachedPlan, nil
	}

	join, err := mergeOrJoinInner(lhs, rhs, joinPredicates, semTable)
	if err != nil {
		return nil, err
	}
	cm[solves] = join
	return join, nil
}

func findBestJoinTree(
	qg *abstract.QueryGraph,
	semTable *semantics.SemTable,
	plans []joinTree,
	planCache cacheMap,
	crossJoinsOK bool,
) (bestPlan joinTree, lIdx int, rIdx int, err error) {
	for i, lhs := range plans {
		for j, rhs := range plans {
			if i == j {
				continue
			}
			joinPredicates := qg.GetPredicates(lhs.tableID(), rhs.tableID())
			if len(joinPredicates) == 0 && !crossJoinsOK {
				// if there are no predicates joining the two tables,
				// creating a join between them would produce a
				// cartesian product, which is almost always a bad idea
				continue
			}
			plan, err := planCache.getJoinTreeFor(lhs, rhs, joinPredicates, semTable)
			if err != nil {
				return nil, 0, 0, err
			}
			if bestPlan == nil || plan.cost() < bestPlan.cost() {
				bestPlan = plan
				// remember which plans we based on, so we can remove them later
				lIdx = i
				rIdx = j
			}
		}
	}
	return bestPlan, lIdx, rIdx, nil
}

func leftToRightSolve(qg *abstract.QueryGraph, reservedVars *sqlparser.ReservedVars, semTable *semantics.SemTable, vschema ContextVSchema) (joinTree, error) {
	plans, err := seedPlanList(qg, reservedVars, semTable, vschema)
	if err != nil {
		return nil, err
	}

	var acc joinTree
	for _, plan := range plans {
		if acc == nil {
			acc = plan
			continue
		}
		joinPredicates := qg.GetPredicates(acc.tableID(), plan.tableID())
		acc, err = mergeOrJoinInner(acc, plan, joinPredicates, semTable)
		if err != nil {
			return nil, err
		}
	}

	return acc, nil
}

// seedPlanList returns a routePlan for each table in the qg
func seedPlanList(qg *abstract.QueryGraph, reservedVars *sqlparser.ReservedVars, semTable *semantics.SemTable, vschema ContextVSchema) ([]joinTree, error) {
	plans := make([]joinTree, len(qg.Tables))

	// we start by seeding the table with the single routes
	for i, table := range qg.Tables {
		solves := semTable.TableSetFor(table.Alias)
		plan, err := createRoutePlan(table, solves, reservedVars, vschema)
		if err != nil {
			return nil, err
		}
		if qg.NoDeps != nil {
			plan.predicates = append(plan.predicates, sqlparser.SplitAndExpression(nil, qg.NoDeps)...)
		}
		plans[i] = plan
	}
	return plans, nil
}

func removeAt(plans []joinTree, idx int) []joinTree {
	return append(plans[:idx], plans[idx+1:]...)
}

func createRoutePlan(table *abstract.QueryTable, solves semantics.TableSet, reservedVars *sqlparser.ReservedVars, vschema ContextVSchema) (*routePlan, error) {
	if table.IsInfSchema {
		ks, err := vschema.AnyKeyspace()
		if err != nil {
			return nil, err
		}
		rp := &routePlan{
			routeOpCode: engine.SelectDBA,
			solved:      solves,
			keyspace:    ks,
			tables: []relation{&routeTable{
				qtable: table,
				vtable: &vindexes.Table{
					Name:     table.Table.Name,
					Keyspace: ks,
				},
			}},
			predicates: table.Predicates,
		}
		err = rp.findSysInfoRoutingPredicatesGen4(reservedVars)
		if err != nil {
			return nil, err
		}

		return rp, nil
	}
	vschemaTable, _, _, _, _, err := vschema.FindTableOrVindex(table.Table)
	if err != nil {
		return nil, err
	}
	if vschemaTable.Name.String() != table.Table.Name.String() {
		// we are dealing with a routed table
		name := table.Table.Name
		table.Table.Name = vschemaTable.Name
		astTable, ok := table.Alias.Expr.(sqlparser.TableName)
		if !ok {
			return nil, vterrors.Errorf(vtrpcpb.Code_INTERNAL, "[BUG] a derived table should never be a routed table")
		}
		realTableName := sqlparser.NewTableIdent(vschemaTable.Name.String())
		astTable.Name = realTableName
		if table.Alias.As.IsEmpty() {
			// if the user hasn't specified an alias, we'll insert one here so the old table name still works
			table.Alias.As = sqlparser.NewTableIdent(name.String())
		}
	}
	plan := &routePlan{
		solved: solves,
		tables: []relation{&routeTable{
			qtable: table,
			vtable: vschemaTable,
		}},
		keyspace: vschemaTable.Keyspace,
	}

	for _, columnVindex := range vschemaTable.ColumnVindexes {
		plan.vindexPreds = append(plan.vindexPreds, &vindexPlusPredicates{colVindex: columnVindex})
	}

	switch {
	case vschemaTable.Type == vindexes.TypeSequence:
		plan.routeOpCode = engine.SelectNext
	case vschemaTable.Type == vindexes.TypeReference:
		plan.routeOpCode = engine.SelectReference
	case !vschemaTable.Keyspace.Sharded:
		plan.routeOpCode = engine.SelectUnsharded
	case vschemaTable.Pinned != nil:

		// Pinned tables have their keyspace ids already assigned.
		// Use the Binary vindex, which is the identity function
		// for keyspace id.
		plan.routeOpCode = engine.SelectEqualUnique
	default:
		plan.routeOpCode = engine.SelectScatter
	}
	err = plan.addPredicate(table.Predicates...)
	if err != nil {
		return nil, err
	}

	return plan, nil
}

func findColumnVindex(a *routePlan, exp sqlparser.Expr, sem *semantics.SemTable) vindexes.SingleColumn {
	left, isCol := exp.(*sqlparser.ColName)
	if !isCol {
		return nil
	}
	leftDep := sem.RecursiveDependencies(left)

	var singCol vindexes.SingleColumn

	_ = visitRelations(a.tables, func(rel relation) (bool, error) {
		rb, isRoute := rel.(*routeTable)
		if !isRoute {
			return true, nil
		}
		if leftDep.IsSolvedBy(rb.qtable.TableID) {
			for _, vindex := range rb.vtable.ColumnVindexes {
				sC, isSingle := vindex.Vindex.(vindexes.SingleColumn)
				if isSingle && vindex.Columns[0].Equal(left.Name) {
					singCol = sC
					return false, io.EOF
				}
			}
		}
		return false, nil
	})

	return singCol
}

func canMergeOnFilter(a, b *routePlan, predicate sqlparser.Expr, sem *semantics.SemTable) bool {
	comparison, ok := predicate.(*sqlparser.ComparisonExpr)
	if !ok {
		return false
	}
	if comparison.Operator != sqlparser.EqualOp {
		return false
	}
	left := comparison.Left
	right := comparison.Right

	lVindex := findColumnVindex(a, left, sem)
	if lVindex == nil {
		left, right = right, left
		lVindex = findColumnVindex(a, left, sem)
	}
	if lVindex == nil || !lVindex.IsUnique() {
		return false
	}
	rVindex := findColumnVindex(b, right, sem)
	if rVindex == nil {
		return false
	}
	return rVindex == lVindex
}

func canMergeOnFilters(a, b *routePlan, joinPredicates []sqlparser.Expr, semTable *semantics.SemTable) bool {
	for _, predicate := range joinPredicates {
		for _, expr := range sqlparser.SplitAndExpression(nil, predicate) {
			if canMergeOnFilter(a, b, expr, semTable) {
				return true
			}
		}
	}
	return false
}

func tryMerge(a, b joinTree, joinPredicates []sqlparser.Expr, semTable *semantics.SemTable, inner bool) joinTree {
	aRoute, bRoute := joinTreesToRoutes(a, b)
	if aRoute == nil || bRoute == nil {
		return nil
	}
	// If both the routes are system schema queries then we do not validate the keyspaces at plan time. As they are not always the ones where the query will be sent to.
	if (aRoute.routeOpCode != engine.SelectDBA ||
		bRoute.routeOpCode != engine.SelectDBA) && aRoute.keyspace != bRoute.keyspace {
		return nil
	}

	newTabletSet := aRoute.solved | bRoute.solved

	var r *routePlan
	if inner {
		r = createRoutePlanForInner(aRoute, bRoute, newTabletSet, joinPredicates)
	} else {
		r = createRoutePlanForOuter(aRoute, bRoute, semTable, newTabletSet, joinPredicates)
	}

	switch aRoute.routeOpCode {
	case engine.SelectUnsharded, engine.SelectDBA:
		if aRoute.routeOpCode != bRoute.routeOpCode {
			return nil
		}
	case engine.SelectScatter, engine.SelectEqualUnique:
		if bRoute.routeOpCode == engine.SelectReference {
			return r
		}
		if len(joinPredicates) == 0 {
			// If we are doing two Scatters, we have to make sure that the
			// joins are on the correct vindex to allow them to be merged
			// no join predicates - no vindex
			return nil
		}

		canMerge := canMergeOnFilters(aRoute, bRoute, joinPredicates, semTable)
		if !canMerge {
			return nil
		}
		r.pickBestAvailableVindex()
	case engine.SelectReference:
		if bRoute.routeOpCode != engine.SelectReference {
			return nil
		}
	}
	return r
}

func makeRoute(j joinTree) *routePlan {
	rb, ok := j.(*routePlan)
	if ok {
		return rb
	}

	x, ok := j.(*derivedPlan)
	if !ok {
		return nil
	}
	dp := x.clone().(*derivedPlan)

	inner := makeRoute(dp.inner)
	if inner == nil {
		return nil
	}

	dt := &derivedTable{
		tables:     inner.tables,
		query:      dp.query,
		predicates: inner.predicates,
		leftJoins:  inner.leftJoins,
		alias:      dp.alias,
	}

	inner.tables = parenTables{dt}
	inner.predicates = nil
	inner.leftJoins = nil
	return inner
}

func joinTreesToRoutes(a, b joinTree) (*routePlan, *routePlan) {
	aRoute := makeRoute(a)
	if aRoute == nil {
		return nil, nil
	}
	bRoute := makeRoute(b)
	if bRoute == nil {
		return nil, nil
	}
	return aRoute, bRoute
}

func createRoutePlanForInner(aRoute *routePlan, bRoute *routePlan, newTabletSet semantics.TableSet, joinPredicates []sqlparser.Expr) *routePlan {
	var tables parenTables
	if !aRoute.hasOuterjoins() {
		tables = append(aRoute.tables, bRoute.tables...)
	} else {
		tables = append(parenTables{aRoute.tables}, bRoute.tables...)
	}

	// append system table names from both the routes.
	sysTableName := aRoute.SysTableTableName
	if sysTableName == nil {
		sysTableName = bRoute.SysTableTableName
	} else {
		for k, v := range bRoute.SysTableTableName {
			sysTableName[k] = v
		}
	}

	return &routePlan{
		routeOpCode: aRoute.routeOpCode,
		solved:      newTabletSet,
		tables:      tables,
		predicates: append(
			append(aRoute.predicates, bRoute.predicates...),
			joinPredicates...),
		keyspace:            aRoute.keyspace,
		vindexPreds:         append(aRoute.vindexPreds, bRoute.vindexPreds...),
		leftJoins:           append(aRoute.leftJoins, bRoute.leftJoins...),
		SysTableTableSchema: append(aRoute.SysTableTableSchema, bRoute.SysTableTableSchema...),
		SysTableTableName:   sysTableName,
	}
}

func findTables(deps semantics.TableSet, tables parenTables) (relation, relation, parenTables) {
	foundTables := parenTables{}
	newTables := parenTables{}

	for i, t := range tables {
		if t.tableID().IsSolvedBy(deps) {
			foundTables = append(foundTables, t)
			if len(foundTables) == 2 {
				return foundTables[0], foundTables[1], append(newTables, tables[i:])
			}
		} else {
			newTables = append(newTables, t)
		}
	}
	return nil, nil, tables
}

func createRoutePlanForOuter(aRoute, bRoute *routePlan, semTable *semantics.SemTable, newTabletSet semantics.TableSet, joinPredicates []sqlparser.Expr) *routePlan {
	// create relation slice with all tables
	tables := bRoute.tables
	// we are doing an outer join where the outer part contains multiple tables - we have to turn the outer part into a join or two
	for _, predicate := range bRoute.predicates {
		deps := semTable.RecursiveDependencies(predicate)
		aTbl, bTbl, newTables := findTables(deps, tables)
		tables = newTables
		if aTbl != nil && bTbl != nil {
			tables = append(tables, &joinTables{
				lhs:  aTbl,
				rhs:  bTbl,
				pred: predicate,
			})
		}
	}

	var outer relation
	if len(tables) == 1 {
		// if we have a single relation, no need to put it inside parens
		outer = tables[0]
	} else {
		outer = tables
	}

	return &routePlan{
		routeOpCode: aRoute.routeOpCode,
		solved:      newTabletSet,
		tables:      aRoute.tables,
		leftJoins: append(aRoute.leftJoins, &outerTable{
			right: outer,
			pred:  sqlparser.AndExpressions(joinPredicates...),
		}),
		keyspace:    aRoute.keyspace,
		vindexPreds: append(aRoute.vindexPreds, bRoute.vindexPreds...),
	}
}

var _ sort.Interface = (parenTables)(nil)

func (p parenTables) Len() int {
	return len(p)
}

func (p parenTables) Less(i, j int) bool {
	return p[i].tableID() < p[j].tableID()
}

func (p parenTables) Swap(i, j int) {
	p[i], p[j] = p[j], p[i]
}<|MERGE_RESOLUTION|>--- conflicted
+++ resolved
@@ -62,7 +62,6 @@
 	}
 }
 
-<<<<<<< HEAD
 type postProcessor struct {
 	inDerived bool
 	semTable  *semantics.SemTable
@@ -92,13 +91,6 @@
 }
 
 func newBuildSelectPlan(sel *sqlparser.Select, reservedVars *sqlparser.ReservedVars, vschema ContextVSchema) (logicalPlan, error) {
-	directives := sqlparser.ExtractCommentDirectives(sel.Comments)
-	if len(directives) > 0 {
-		return nil, semantics.Gen4NotSupportedF("comment directives")
-	}
-=======
-func newBuildSelectPlan(sel *sqlparser.Select, reservedVars *sqlparser.ReservedVars, vschema ContextVSchema) (logicalPlan, error) {
->>>>>>> fbc61ab6
 	ksName := ""
 	if ks, _ := vschema.DefaultKeyspace(); ks != nil {
 		ksName = ks.Name
@@ -124,8 +116,8 @@
 	}
 
 	postProcessing := &postProcessor{
-		semTable:  semTable,
-		vschema:   vschema,
+		semTable: semTable,
+		vschema:  vschema,
 	}
 	plan, err := transformToLogicalPlan(tree, semTable, postProcessing)
 	if err != nil {
