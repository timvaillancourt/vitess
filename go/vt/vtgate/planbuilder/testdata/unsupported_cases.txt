# union operations in subqueries (expressions)
"select * from user where id in (select * from user union select * from user_extra)"
"unsupported: '*' expression in cross-shard query"

# TODO: Implement support for select with a target destination
"select * from `user[-]`.user_metadata"
"unsupported: SELECT with a target destination"

# Unsupported INSERT statement with a target destination
"insert into `user[-]`.user_metadata (a, b) values (1,2)"
"unsupported: INSERT with a target destination"
Gen4 plan same as above

# Unsupported delete statement with a replica target destination
"DELETE FROM `user[-]@replica`.user_metadata limit 1"
"unsupported: delete statement with a replica target"
Gen4 plan same as above

# Unsupported update statement with a replica target destination
"update `user[-]@replica`.user_metadata set id=2"
"unsupported: update statement with a replica target"
Gen4 plan same as above

# scatter order by with * expression
"select * from user order by id"
"unsupported: in scatter query: order by must reference a column in the select list: id asc"

# order by rand on a cross-shard subquery
"select id from (select user.id, user.col from user join user_extra) as t order by rand()"
"unsupported: memory sort: complex order by expression: rand()"

# filtering on a cross-shard subquery
"select id from (select user.id, user.col from user join user_extra) as t where id=5"
"unsupported: filtering on results of cross-shard subquery"

# expression on a cross-shard subquery
"select id+1 from (select user.id, user.col from user join user_extra) as t"
"unsupported: expression on results of a cross-shard subquery"

# natural join
"select * from user natural join user_extra"
"unsupported: natural join"
Gen4 plan same as above

# join with USING construct
"select * from user join user_extra using(id)"
"unsupported: join with USING(column_list) clause for complex queries"
Gen4 plan same as above

# join with USING construct with 3 tables
"select user.id from user join user_extra using(id) join music using(id2)"
"unsupported: join with USING(column_list) clause for complex queries"
Gen4 plan same as above

# natural left join
"select * from user natural left join user_extra"
"unsupported: natural left join"
Gen4 plan same as above

# natural right join
"select * from user natural right join user_extra"
"unsupported: natural right join"
Gen4 plan same as above

# left join with expressions
"select user.id, user_extra.col+1 from user left join user_extra on user.col = user_extra.col"
"unsupported: cross-shard left join and column expressions"
Gen4 plan same as above

# left join with expressions, with three-way join (different code path)
"select user.id, user_extra.col+1 from user left join user_extra on user.col = user_extra.col join user_extra e"
"unsupported: cross-shard left join and column expressions"
Gen4 plan same as above

# left join where clauses
"select user.id from user left join user_extra on user.col = user_extra.col where user_extra.col = 5"
"unsupported: cross-shard left join and where clause"

# * expresson not allowed for cross-shard joins
"select * from user join user_extra"
"unsupported: '*' expression in cross-shard query"

# Group by column number, used with non-aliased expression (duplicated code)
"select * from user group by 1"
"unsupported: '*' expression in cross-shard query"

# Filtering on scatter aggregates
"select count(*) a from user having a >10"
"unsupported: filtering on results of aggregates"

# group by must reference select list
"select a from user group by b"
"unsupported: in scatter query: group by column must reference column in SELECT list"

# complex group by expression
"select a from user group by a+1"
"unsupported: in scatter query: only simple references allowed"

# Complex aggregate expression on scatter
"select 1+count(*) from user"
"unsupported: in scatter query: complex aggregate expression"
Gen4 plan same as above

# Multi-value aggregates not supported
"select count(a,b) from user"
"unsupported: only one expression allowed inside aggregates: count(a, b)"
<<<<<<< HEAD
=======
Gen4 error: aggregate functions take a single argument 'count(a, b)'
>>>>>>> 4c4e8958

# Cannot have more than one aggr(distinct...
"select count(distinct a), count(distinct b) from user"
"unsupported: only one distinct aggregation allowed in a select: count(distinct b)"

# scatter aggregate group by doesn't reference select list
"select id from user group by col"
"unsupported: in scatter query: group by column must reference column in SELECT list"

# scatter aggregate symtab lookup error
"select id, b as id, count(*) from user order by id"
"ambiguous symbol reference: id"

# order by with ambiguous column reference ; valid in MySQL
"select id, id from user order by id"
"ambiguous symbol reference: id"
{
  "QueryType": "SELECT",
  "Original": "select id, id from user order by id",
  "Instructions": {
    "OperatorType": "Route",
    "Variant": "SelectScatter",
    "Keyspace": {
      "Name": "user",
      "Sharded": true
    },
    "FieldQuery": "select id, id, weight_string(id) from `user` where 1 != 1",
    "OrderBy": "(0|2) ASC",
    "Query": "select id, id, weight_string(id) from `user` order by id asc",
    "ResultColumns": 2,
    "Table": "`user`"
  }
}

# join order by with ambiguous column reference ; valid in MySQL
"select name, name from user, music order by name"
"ambiguous symbol reference: `name`"
{
  "QueryType": "SELECT",
  "Original": "select name, name from user, music order by name",
  "Instructions": {
    "OperatorType": "Join",
    "Variant": "Join",
    "JoinColumnIndexes": "-1,-1",
    "TableName": "`user`_music",
    "Inputs": [
      {
        "OperatorType": "Route",
        "Variant": "SelectScatter",
        "Keyspace": {
          "Name": "user",
          "Sharded": true
        },
        "FieldQuery": "select `name`, weight_string(`name`) from `user` where 1 != 1",
        "OrderBy": "(0|1) ASC",
        "Query": "select `name`, weight_string(`name`) from `user` order by `name` asc",
        "Table": "`user`"
      },
      {
        "OperatorType": "Route",
        "Variant": "SelectScatter",
        "Keyspace": {
          "Name": "user",
          "Sharded": true
        },
        "FieldQuery": "select 1 from music where 1 != 1",
        "Query": "select 1 from music",
        "Table": "music"
      }
    ]
  }
}

# scatter aggregate with ambiguous aliases
"select distinct a, b as a from user"
"generating order by clause: ambiguous symbol reference: a"

# scatter aggregate complex order by
"select id from user group by id order by id+1"
"unsupported: in scatter query: complex order by expression: id + 1"

# Scatter order by is complex with aggregates in select
"select col, count(*) from user group by col order by col+1"
"unsupported: in scatter query: complex order by expression: col + 1"

# Scatter order by and aggregation: order by column must reference column from select list
"select col, count(*) from user group by col order by c1"
"unsupported: memory sort: order by must reference a column in the select list: c1 asc"

# Aggregates and joins
"select count(*) from user join user_extra"
"unsupported: cross-shard query with aggregates"

# Aggregate detection (group_concat)
"select group_concat(user.a) from user join user_extra"
"unsupported: cross-shard query with aggregates"

# Aggregate detection (group by)
"select user.a from user join user_extra group by user.a"
"unsupported: cross-shard query with aggregates"

# group by and ',' joins
"select user.id from user, user_extra group by id"
"unsupported: cross-shard query with aggregates"

# if subquery scatter and ordering, then we don't allow outer constructs to be pushed down.
"select count(*) from (select col, user_extra.extra from user join user_extra on user.id = user_extra.user_id order by user_extra.extra) a"
"unsupported: cross-shard query with aggregates"

# subqueries not supported in group by
"select id from user group by id, (select id from user_extra)"
"unsupported: subqueries disallowed in GROUP or ORDER BY"

# Order by uses cross-shard expression
"select id from user order by id+1"
"unsupported: in scatter query: complex order by expression: id + 1"

# Order by column number with collate
"select user.col1 as a from user order by 1 collate utf8_general_ci"
"unsupported: in scatter query: complex order by expression: 1 collate utf8_general_ci"

# Order by has subqueries
"select id from unsharded order by (select id from unsharded)"
"unsupported: subqueries disallowed in GROUP or ORDER BY"

# subqueries in update
"update user set col = (select id from unsharded)"
"unsupported: subqueries in sharded DML"
Gen4 plan same as above

# sharded subqueries in unsharded update
"update unsharded set col = (select id from user)"
"unsupported: sharded subqueries in DML"
Gen4 plan same as above

# sharded join unsharded subqueries in unsharded update
"update unsharded set col = (select id from unsharded join user on unsharded.id = user.id)"
"unsupported: sharded subqueries in DML"
Gen4 plan same as above

# subqueries in delete
"delete from user where col = (select id from unsharded)"
"unsupported: subqueries in sharded DML"
Gen4 plan same as above

# sharded subqueries in unsharded delete
"delete from unsharded where col = (select id from user)"
"unsupported: sharded subqueries in DML"
Gen4 plan same as above

# sharded delete with limit clasue
"delete from user_extra limit 10"
"multi shard delete with limit is not supported"
Gen4 plan same as above

# sharded subquery in unsharded subquery in unsharded delete
"delete from unsharded where col = (select id from unsharded where id = (select id from user))"
"unsupported: sharded subqueries in DML"
Gen4 plan same as above

# sharded join unsharded subqueries in unsharded delete
"delete from unsharded where col = (select id from unsharded join user on unsharded.id = user.id)"
"unsupported: sharded subqueries in DML"
Gen4 plan same as above

# scatter update with limit clause
"update user_extra set val = 1 where (name = 'foo' or id = 1) limit 1"
"multi shard update with limit is not supported"
Gen4 plan same as above

# multi delete multi table
"delete user from user join user_extra on user.id = user_extra.id where user.name = 'foo'"
"unsupported: multi-shard or vindex write statement"
Gen4 plan same as above

# update changes primary vindex column
"update user set id = 1 where id = 1"
"unsupported: You can't update primary vindex columns. Invalid update on vindex: user_index"
Gen4 plan same as above

# update changes non owned vindex column
"update music_extra set music_id = 1 where user_id = 1"
"unsupported: You can only update owned vindexes. Invalid update on vindex: music_user_map"
Gen4 plan same as above

# update changes non lookup vindex column
"update user_metadata set md5 = 1 where user_id = 1"
"unsupported: You can only update lookup vindexes. Invalid update on vindex: user_md5_index"
Gen4 plan same as above

# update with complex set clause
"update music set id = id + 1 where id = 1"
"unsupported: Only values are supported. Invalid update on column: id"
Gen4 plan same as above

# update by primary keyspace id, changing one vindex column, limit without order clause
"update user_metadata set email = 'juan@vitess.io' where user_id = 1 limit 10"
"unsupported: Need to provide order by clause when using limit. Invalid update on vindex: email_user_map"
Gen4 plan same as above

# cross-shard update tables
"update (select id from user) as u set id = 4"
"unsupported: subqueries in sharded DML"
Gen4 plan same as above

# join in update tables
"update user join user_extra on user.id = user_extra.id set user.name = 'foo'"
"unsupported: multi-shard or vindex write statement"
Gen4 plan same as above

# multiple tables in update
"update user as u, user_extra as ue set u.name = 'foo' where u.id = ue.id"
"unsupported: multi-shard or vindex write statement"
Gen4 plan same as above

# unsharded insert with cross-shard join"
"insert into unsharded select u.col from user u join user u1"
"unsupported: sharded subquery in insert values"
Gen4 plan same as above

# unsharded insert with mismatched keyspaces"
"insert into unsharded select col from user where id=1"
"unsupported: sharded subquery in insert values"
Gen4 plan same as above

# unsharded insert, unqualified names and auto-inc combined
"insert into unsharded_auto select col from unsharded"
"unsupported: auto-inc and select in insert"
Gen4 plan same as above

# unsharded insert, with sharded subquery in insert value
"insert into unsharded values((select 1 from user), 1)"
"unsupported: sharded subquery in insert values"
Gen4 plan same as above

# unsharded insert, no col list with auto-inc
"insert into unsharded_auto values(1,1)"
"column list required for tables with auto-inc columns"
Gen4 plan same as above

# unsharded insert, col list does not match values
"insert into unsharded_auto(id, val) values(1)"
"column list doesn't match values"
Gen4 plan same as above

# sharded upsert can't change vindex
"insert into user(id) values(1) on duplicate key update id = 3"
"unsupported: DML cannot change vindex column"
Gen4 plan same as above

# sharded upsert can't change vindex using values function
"insert into music(user_id, id) values(1, 2) on duplicate key update user_id = values(id)"
"unsupported: DML cannot change vindex column"
Gen4 plan same as above

# sharded insert from select
"insert into user(id) select 1 from dual"
"unsupported: insert into select"
Gen4 plan same as above

# sharded replace no vindex
"replace into user(val) values(1, 'foo')"
"unsupported: REPLACE INTO with sharded schema"
Gen4 plan same as above

# sharded replace with vindex
"replace into user(id, name) values(1, 'foo')"
"unsupported: REPLACE INTO with sharded schema"
Gen4 plan same as above

# replace no column list
"replace into user values(1, 2, 3)"
"unsupported: REPLACE INTO with sharded schema"
Gen4 plan same as above

# replace with mimatched column list
"replace into user(id) values (1, 2)"
"unsupported: REPLACE INTO with sharded schema"
Gen4 plan same as above

# replace with one vindex
"replace into user(id) values (1)"
"unsupported: REPLACE INTO with sharded schema"
Gen4 plan same as above

# replace with non vindex on vindex-enabled table
"replace into user(nonid) values (2)"
"unsupported: REPLACE INTO with sharded schema"
Gen4 plan same as above

# replace with all vindexes supplied
"replace into user(nonid, name, id) values (2, 'foo', 1)"
"unsupported: REPLACE INTO with sharded schema"
Gen4 plan same as above

# replace for non-vindex autoinc
"replace into user_extra(nonid) values (2)"
"unsupported: REPLACE INTO with sharded schema"
Gen4 plan same as above

# replace with multiple rows
"replace into user(id) values (1), (2)"
"unsupported: REPLACE INTO with sharded schema"
Gen4 plan same as above

"select keyspace_id from user_index where id = 1 and id = 2"
"unsupported: where clause for vindex function must be of the form id = <val> (multiple filters)"

"select keyspace_id from user_index where func(id)"
"unsupported: where clause for vindex function must be of the form id = <val> (not a comparison)"

"select keyspace_id from user_index where id > 1"
"unsupported: where clause for vindex function must be of the form id = <val> (not equality)"

"select keyspace_id from user_index where 1 = id"
"unsupported: where clause for vindex function must be of the form id = <val> (lhs is not a column)"

"select keyspace_id from user_index where keyspace_id = 1"
"unsupported: where clause for vindex function must be of the form id = <val> (lhs is not id)"

"select keyspace_id from user_index where id = id+1"
"unsupported: where clause for vindex function must be of the form id = <val> (rhs is not a value)"

"select keyspace_id from user_index"
"unsupported: where clause for vindex function must be of the form id = <val> (where clause missing)"

"select func(keyspace_id) from user_index where id = :id"
"unsupported: expression on results of a vindex function"

# delete with multi-table targets
"delete music,user from music inner join user where music.id = user.id"
"unsupported: multi-shard or vindex write statement"
Gen4 plan same as above

# order by inside and outside parenthesis select
"(select 1 from user order by 1 desc) order by 1 asc limit 2"
"can't do ORDER BY on top of ORDER BY"
Gen4 plan same as above

# ambiguous ORDER BY
"select id from user order by id union all select id from music order by id desc"
"Incorrect usage of UNION and ORDER BY - add parens to disambiguate your query (errno 1221) (sqlstate 21000)"
Gen4 plan same as above

# select get_lock with non-dual table
"select get_lock('xyz', 10) from user"
"get_lock('xyz', 10) allowed only with dual"

# select is_free_lock with non-dual table
"select is_free_lock('xyz') from user"
"is_free_lock('xyz') allowed only with dual"

# insert using select get_lock from table
"insert into user(pattern) SELECT GET_LOCK('xyz1', 10)"
"unsupported: insert into select"
Gen4 plan same as above

# union with SQL_CALC_FOUND_ROWS 
"(select sql_calc_found_rows id from user where id = 1 limit 1) union select id from user where id = 1"
"SQL_CALC_FOUND_ROWS not supported with union"
Gen4 plan same as above

# set with DEFAULT - vitess aware
"set workload = default"
"DEFAULT not supported for @@workload"
Gen4 plan same as above

# set with DEFAULT - reserved connection
"set sql_mode = default"
"DEFAULT not supported for @@sql_mode"
Gen4 plan same as above

# Multi shard query using into outfile s3
"select * from user into outfile s3 'out_file_name'"
"INTO is not supported on sharded keyspace"

# unsupported two predicates specifying the database for the same table if they are different
# will fail on run time but will pass on the planbuilder
"SELECT cc.constraint_name AS 'name' FROM information_schema.check_constraints cc  WHERE cc.constraint_schema = 'constraint_schema' AND cc.table_schema = 'a'"
{
  "QueryType": "SELECT",
  "Original": "SELECT cc.constraint_name AS 'name' FROM information_schema.check_constraints cc  WHERE cc.constraint_schema = 'constraint_schema' AND cc.table_schema = 'a'",
  "Instructions": {
    "OperatorType": "Route",
    "Variant": "SelectDBA",
    "Keyspace": {
      "Name": "main",
      "Sharded": false
    },
    "FieldQuery": "select cc.constraint_name as `name` from information_schema.check_constraints as cc where 1 != 1",
    "Query": "select cc.constraint_name as `name` from information_schema.check_constraints as cc where cc.constraint_schema = :__vtschemaname and cc.table_schema = :__vtschemaname",
    "SysTableTableSchema": "[VARBINARY(\"constraint_schema\"), VARBINARY(\"a\")]",
    "Table": "information_schema.check_constraints"
  }
}

# create view with Cannot auto-resolve for cross-shard joins
"create view user.view_a as select col from user join user_extra"
"symbol col not found"
<<<<<<< HEAD
=======
Gen4 error: Complex select queries are not supported in create or alter view statements
>>>>>>> 4c4e8958

# create view with join that cannot be served in each shard separately
"create view user.view_a as select user_extra.id from user join user_extra"
"Complex select queries are not supported in create or alter view statements"
Gen4 plan same as above

# create view with sharded limit
"create view user.view_a as select id from user order by id limit 10"
"Complex select queries are not supported in create or alter view statements"
Gen4 plan same as above

# create view with top level subquery in select
"create view user.view_a as select a, (select col from user) from unsharded"
"Complex select queries are not supported in create or alter view statements"

# create view with sql_calc_found_rows with limit
"create view user.view_a as select sql_calc_found_rows * from music limit 100"
"Complex select queries are not supported in create or alter view statements"

# create view with sql_calc_found_rows with group by and having
"create view user.view_a as select sql_calc_found_rows user_id, count(id) from music group by user_id having count(user_id) = 1 order by user_id limit 2"
"Complex select queries are not supported in create or alter view statements"

# create view with incompatible keyspaces
"create view main.view_a as select * from user.user_extra"
"Select query does not belong to the same keyspace as the view statement"

<<<<<<< HEAD
# aggr and non-aggr without group by (with query does not give useful result out)
"select id, count(*) from user"
{
  "QueryType": "SELECT",
  "Original": "select id, count(*) from user",
  "Instructions": {
    "OperatorType": "Aggregate",
    "Variant": "Ordered",
    "Aggregates": "count(1)",
    "Inputs": [
      {
        "OperatorType": "Route",
        "Variant": "SelectScatter",
        "Keyspace": {
          "Name": "user",
          "Sharded": true
        },
        "FieldQuery": "select id, count(*) from `user` where 1 != 1",
        "Query": "select id, count(*) from `user`",
        "Table": "`user`"
      }
    ]
  }
}
"Mixing of aggregation and non-aggregation columns is not allowed if there is no GROUP BY clause"
=======
# table_schema OR predicate
# It is unsupported because we do not route queries to multiple keyspaces right now
"SELECT * FROM INFORMATION_SCHEMA.TABLES WHERE TABLE_SCHEMA = 'ks' OR TABLE_SCHEMA = 'main'"
{
  "QueryType": "SELECT",
  "Original": "SELECT * FROM INFORMATION_SCHEMA.TABLES WHERE TABLE_SCHEMA = 'ks' OR TABLE_SCHEMA = 'main'",
  "Instructions": {
    "OperatorType": "Route",
    "Variant": "SelectDBA",
    "Keyspace": {
      "Name": "main",
      "Sharded": false
    },
    "FieldQuery": "select * from INFORMATION_SCHEMA.`TABLES` where 1 != 1",
    "Query": "select * from INFORMATION_SCHEMA.`TABLES` where TABLE_SCHEMA = 'ks' or TABLE_SCHEMA = 'main'",
    "Table": "INFORMATION_SCHEMA.`TABLES`"
  }
}
Gen4 plan same as above
>>>>>>> 4c4e8958
<|MERGE_RESOLUTION|>--- conflicted
+++ resolved
@@ -104,10 +104,7 @@
 # Multi-value aggregates not supported
 "select count(a,b) from user"
 "unsupported: only one expression allowed inside aggregates: count(a, b)"
-<<<<<<< HEAD
-=======
 Gen4 error: aggregate functions take a single argument 'count(a, b)'
->>>>>>> 4c4e8958
 
 # Cannot have more than one aggr(distinct...
 "select count(distinct a), count(distinct b) from user"
@@ -507,10 +504,7 @@
 # create view with Cannot auto-resolve for cross-shard joins
 "create view user.view_a as select col from user join user_extra"
 "symbol col not found"
-<<<<<<< HEAD
-=======
 Gen4 error: Complex select queries are not supported in create or alter view statements
->>>>>>> 4c4e8958
 
 # create view with join that cannot be served in each shard separately
 "create view user.view_a as select user_extra.id from user join user_extra"
@@ -538,7 +532,26 @@
 "create view main.view_a as select * from user.user_extra"
 "Select query does not belong to the same keyspace as the view statement"
 
-<<<<<<< HEAD
+# table_schema OR predicate
+# It is unsupported because we do not route queries to multiple keyspaces right now
+"SELECT * FROM INFORMATION_SCHEMA.TABLES WHERE TABLE_SCHEMA = 'ks' OR TABLE_SCHEMA = 'main'"
+{
+  "QueryType": "SELECT",
+  "Original": "SELECT * FROM INFORMATION_SCHEMA.TABLES WHERE TABLE_SCHEMA = 'ks' OR TABLE_SCHEMA = 'main'",
+  "Instructions": {
+    "OperatorType": "Route",
+    "Variant": "SelectDBA",
+    "Keyspace": {
+      "Name": "main",
+      "Sharded": false
+    },
+    "FieldQuery": "select * from INFORMATION_SCHEMA.`TABLES` where 1 != 1",
+    "Query": "select * from INFORMATION_SCHEMA.`TABLES` where TABLE_SCHEMA = 'ks' or TABLE_SCHEMA = 'main'",
+    "Table": "INFORMATION_SCHEMA.`TABLES`"
+  }
+}
+Gen4 plan same as above
+
 # aggr and non-aggr without group by (with query does not give useful result out)
 "select id, count(*) from user"
 {
@@ -563,25 +576,4 @@
     ]
   }
 }
-"Mixing of aggregation and non-aggregation columns is not allowed if there is no GROUP BY clause"
-=======
-# table_schema OR predicate
-# It is unsupported because we do not route queries to multiple keyspaces right now
-"SELECT * FROM INFORMATION_SCHEMA.TABLES WHERE TABLE_SCHEMA = 'ks' OR TABLE_SCHEMA = 'main'"
-{
-  "QueryType": "SELECT",
-  "Original": "SELECT * FROM INFORMATION_SCHEMA.TABLES WHERE TABLE_SCHEMA = 'ks' OR TABLE_SCHEMA = 'main'",
-  "Instructions": {
-    "OperatorType": "Route",
-    "Variant": "SelectDBA",
-    "Keyspace": {
-      "Name": "main",
-      "Sharded": false
-    },
-    "FieldQuery": "select * from INFORMATION_SCHEMA.`TABLES` where 1 != 1",
-    "Query": "select * from INFORMATION_SCHEMA.`TABLES` where TABLE_SCHEMA = 'ks' or TABLE_SCHEMA = 'main'",
-    "Table": "INFORMATION_SCHEMA.`TABLES`"
-  }
-}
-Gen4 plan same as above
->>>>>>> 4c4e8958
+"Mixing of aggregation and non-aggregation columns is not allowed if there is no GROUP BY clause"